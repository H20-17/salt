--- conflicted
+++ resolved
@@ -1040,11 +1040,8 @@
                 else:
                     return False
             fn_ = salt.utils.fopen(dest, 'wb+')
-<<<<<<< HEAD
         else:
             log.debug('No dest file found {0}'.format(dest))
-=======
->>>>>>> c0ff4110
 
         while True:
             if not fn_:
