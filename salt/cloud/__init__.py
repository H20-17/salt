# -*- coding: utf-8 -*-
'''
The top level interface used to translate configuration data back to the
correct cloud modules
'''

# Import python libs
from __future__ import absolute_import, print_function, generators
import os
import copy
import glob
import time
import signal
import logging
import traceback
import multiprocessing
import sys
from itertools import groupby

# Import salt.cloud libs
from salt.exceptions import (
    SaltCloudNotFound,
    SaltCloudException,
    SaltCloudSystemExit,
    SaltCloudConfigError
)

# Import salt libs
import salt.config
import salt.client
import salt.loader
import salt.utils
import salt.utils.cloud
import salt.syspaths
from salt.utils import reinit_crypto
from salt.utils import context
from salt.ext.six import string_types
from salt.template import compile_template

# Import third party libs
try:
    import Crypto.Random
except ImportError:
    pass  # pycrypto < 2.1
import yaml
import salt.ext.six as six
from salt.ext.six.moves import input  # pylint: disable=import-error,redefined-builtin

# Get logging started
log = logging.getLogger(__name__)


def communicator(func):
    '''Warning, this is a picklable decorator !'''
    def _call(queue, args, kwargs):
        '''called with [queue, args, kwargs] as first optional arg'''
        kwargs['queue'] = queue
        ret = None
        try:
            ret = func(*args, **kwargs)
            queue.put('END')
        except KeyboardInterrupt as ex:
            trace = traceback.format_exc()
            queue.put('KEYBOARDINT')
            queue.put('Keyboard interrupt')
            queue.put('{0}\n{1}\n'.format(ex, trace))
        except Exception as ex:
            trace = traceback.format_exc()
            queue.put('ERROR')
            queue.put('Exception')
            queue.put('{0}\n{1}\n'.format(ex, trace))
        return ret
    return _call


def enter_mainloop(target,
                   mapped_args=None,
                   args=None,
                   kwargs=None,
                   pool=None,
                   pool_size=None,
                   callback=None,
                   queue=None):
    '''
    Manage a multiprocessing pool

    - If the queue does not output anything, the pool runs indefinitely

    - If the queue returns KEYBOARDINT or ERROR, this will kill the pool
      totally calling terminate & join and ands with a SaltCloudSystemExit
      exception notifying callers from the abnormal termination

    - If the queue returns END or callback is defined and returns True,
      it just join the process and return the data.

    target
        the function you want to execute in multiproccessing
    pool
        pool object can be None if you want a default pool, but you ll
        have then to define pool_size instead
    pool_size
        pool size if you did not provide yourself a pool
    callback
        a boolean taking a string in argument which returns True to
        signal that 'target' is finished and we need to join
        the pool
    queue
        A custom multiproccessing queue in case you want to do
        extra stuff and need it later in your program
    args
        positional arguments to call the function with
        if you don't want to use pool.map

    mapped_args
        a list of one or more arguments combinations to call the function with
        e.g. (foo, [[1], [2]]) will call::

                foo([1])
                foo([2])

    kwargs
        kwargs to give to the function in case of process

    Attention, the function must have the following signature:

            target(queue, *args, **kw)

    You may use the 'communicator' decorator to generate such a function
    (see end of this file)
    '''
    if not kwargs:
        kwargs = {}
    if not pool_size:
        pool_size = 1
    if not pool:
        pool = multiprocessing.Pool(pool_size)
    if not queue:
        manager = multiprocessing.Manager()
        queue = manager.Queue()

    if mapped_args is not None and not mapped_args:
        msg = (
            'We are called to asynchronously execute {0}'
            ' but we do no have anything to execute, weird,'
            ' we bail out'.format(target))
        log.error(msg)
        raise SaltCloudSystemExit('Exception caught\n{0}'.format(msg))
    elif mapped_args is not None:
        iterable = [[queue, [arg], kwargs] for arg in mapped_args]
        ret = pool.map(func=target, iterable=iterable)
    else:
        ret = pool.apply(target, [queue, args, kwargs])
    while True:
        test = queue.get()
        if test in ['ERROR', 'KEYBOARDINT']:
            type_ = queue.get()
            trace = queue.get()
            msg = 'Caught {0}, terminating workers\n'.format(type_)
            msg += 'TRACE: {0}\n'.format(trace)
            log.error(msg)
            pool.terminate()
            pool.join()
            raise SaltCloudSystemExit('Exception caught\n{0}'.format(msg))
        elif test in ['END'] or (callback and callback(test)):
            pool.close()
            pool.join()
            break
        else:
            time.sleep(0.125)
    return ret


class CloudClient(object):
    '''
    The client class to wrap cloud interactions
    '''
    def __init__(self, path=None, opts=None, config_dir=None, pillars=None):
        if opts:
            self.opts = opts
        else:
            self.opts = salt.config.cloud_config(path)

        if pillars:
            for name, provider in six.iteritems(pillars.pop('providers', {})):
                driver = provider['provider']
                provider['profiles'] = {}
                self.opts['providers'].update({name: {driver: provider}})
            for name, profile in six.iteritems(pillars.pop('profiles', {})):
                provider = profile['provider'].split(':')[0]
                driver = next(six.iterkeys(self.opts['providers'][provider]))
                profile['provider'] = '{0}:{1}'.format(provider, driver)
                profile['profile'] = name
                self.opts['profiles'].update({name: profile})
                self.opts['providers'][provider][driver]['profiles'].update({name: profile})
            self.opts.update(pillars)

    def _opts_defaults(self, **kwargs):
        '''
        Set the opts dict to defaults and allow for opts to be overridden in
        the kwargs
        '''
        # Let's start with the default salt cloud configuration
        opts = salt.config.CLOUD_CONFIG_DEFAULTS.copy()
        # Update it with the loaded configuration
        opts.update(self.opts.copy())
        # Reset some of the settings to sane values
        opts['parallel'] = False
        opts['keep_tmp'] = False
        opts['deploy'] = True
        opts['update_bootstrap'] = False
        opts['show_deploy_args'] = False
        opts['script_args'] = ''
        # Update it with the passed kwargs
        if 'kwargs' in kwargs:
            opts.update(kwargs['kwargs'])
        opts.update(kwargs)
        profile = opts.get('profile', None)
        # filter other profiles if one is specified
        if profile:
            for _profile in [a for a in opts.get('profiles', {})]:
                if not _profile == profile:
                    opts['profiles'].pop(_profile)
            # if profile is specified and we have enough info about providers
            # also filter them to speedup methods like
            # __filter_non_working_providers
            providers = [a.get('provider', '').split(':')[0]
                         for a in six.itervalues(opts['profiles'])
                         if a.get('provider', '')]
            if providers:
                _providers = opts.get('providers', {})
                for provider in six.iterkeys(_providers):
                    if provider not in providers:
                        _providers.pop(provider)
        return opts

    def low(self, fun, low):
        '''
        Pass the cloud function and low data structure to run
        '''
        l_fun = getattr(self, fun)
        f_call = salt.utils.format_call(l_fun, low)
        return l_fun(*f_call.get('args', ()), **f_call.get('kwargs', {}))

    def list_sizes(self, provider=None):
        '''
        List all available sizes in configured cloud systems
        '''
        mapper = salt.cloud.Map(self._opts_defaults())
        return salt.utils.cloud.simple_types_filter(
            mapper.size_list(provider)
        )

    def list_images(self, provider=None):
        '''
        List all available images in configured cloud systems
        '''
        mapper = salt.cloud.Map(self._opts_defaults())
        return salt.utils.cloud.simple_types_filter(
            mapper.image_list(provider)
        )

    def list_locations(self, provider=None):
        '''
        List all available locations in configured cloud systems
        '''
        mapper = salt.cloud.Map(self._opts_defaults())
        return salt.utils.cloud.simple_types_filter(
            mapper.location_list(provider)
        )

    def query(self, query_type='list_nodes'):
        '''
        Query basic instance information
        '''
        mapper = salt.cloud.Map(self._opts_defaults())
        return mapper.map_providers_parallel(query_type)

    def full_query(self, query_type='list_nodes_full'):
        '''
        Query all instance information
        '''
        mapper = salt.cloud.Map(self._opts_defaults())
        mapper.opts['selected_query_option'] = 'list_nodes_full'
        return mapper.map_providers_parallel(query_type)

    def select_query(self, query_type='list_nodes_select'):
        '''
        Query select instance information
        '''
        mapper = salt.cloud.Map(self._opts_defaults())
        mapper.opts['selected_query_option'] = 'list_nodes_select'
        return mapper.map_providers_parallel(query_type)

    def min_query(self, query_type='list_nodes_min'):
        '''
        Query select instance information
        '''
        mapper = salt.cloud.Map(self._opts_defaults())
        mapper.opts['selected_query_option'] = 'list_nodes_min'
        return mapper.map_providers_parallel(query_type)

    def profile(self, profile, names, vm_overrides=None, **kwargs):
        '''
        Pass in a profile to create, names is a list of vm names to allocate

            vm_overrides is a special dict that will be per node options
            overrides

        Example:

        .. code-block:: python

            >>> client= salt.cloud.CloudClient(path='/etc/salt/cloud')
            >>> client.profile('do_512_git', names=['minion01',])
            {'minion01': {u'backups_active': 'False',
                    u'created_at': '2014-09-04T18:10:15Z',
                    u'droplet': {u'event_id': 31000502,
                                 u'id': 2530006,
                                 u'image_id': 5140006,
                                 u'name': u'minion01',
                                 u'size_id': 66},
                    u'id': '2530006',
                    u'image_id': '5140006',
                    u'ip_address': '107.XXX.XXX.XXX',
                    u'locked': 'True',
                    u'name': 'minion01',
                    u'private_ip_address': None,
                    u'region_id': '4',
                    u'size_id': '66',
                    u'status': 'new'}}


        '''
        if not vm_overrides:
            vm_overrides = {}
        kwargs['profile'] = profile
        mapper = salt.cloud.Map(self._opts_defaults(**kwargs))
        if isinstance(names, str):
            names = names.split(',')
        return salt.utils.cloud.simple_types_filter(
            mapper.run_profile(profile, names, vm_overrides=vm_overrides)
        )

    def map_run(self, path, **kwargs):
        '''
        Pass in a location for a map to execute
        '''
        kwarg = {'map': path}
        kwarg.update(kwargs)
        mapper = salt.cloud.Map(self._opts_defaults(**kwarg))
        dmap = mapper.map_data()
        return salt.utils.cloud.simple_types_filter(
            mapper.run_map(dmap)
        )

    def destroy(self, names):
        '''
        Destroy the named VMs
        '''
        mapper = salt.cloud.Map(self._opts_defaults(destroy=True))
        if isinstance(names, str):
            names = names.split(',')
        return salt.utils.cloud.simple_types_filter(
            mapper.destroy(names)
        )

    def create(self, provider, names, **kwargs):
        '''
        Create the named VMs, without using a profile

        Example:

        .. code-block:: python

            client.create(names=['myinstance'], provider='my-ec2-config',
                kwargs={'image': 'ami-1624987f', 'size': 't1.micro',
                        'ssh_username': 'ec2-user', 'securitygroup': 'default',
                        'delvol_on_destroy': True})
        '''
        mapper = salt.cloud.Map(self._opts_defaults())
        providers = self.opts['providers']
        if provider in providers:
            provider += ':{0}'.format(next(six.iterkeys(providers[provider])))
        else:
            return False
        if isinstance(names, str):
            names = names.split(',')
        ret = {}
        for name in names:
            vm_ = kwargs.copy()

            # Since using "provider: <provider-engine>" is deprecated, alias provider
            # to use driver: "driver: <provider-engine>"
            if 'provider' in vm_:
                vm_['driver'] = vm_.pop('provider')

            vm_['name'] = name
            vm_['driver'] = provider
            vm_['profile'] = None
            ret[name] = salt.utils.cloud.simple_types_filter(
                mapper.create(vm_))
        return ret

    def extra_action(self, names, provider, action, **kwargs):
        '''
        Perform actions with block storage devices

        Example:

        .. code-block:: python

            client.extra_action(names=['myblock'], action='volume_create',
                provider='my-nova', kwargs={'voltype': 'SSD', 'size': 1000}
            )
            client.extra_action(names=['salt-net'], action='network_create',
                provider='my-nova', kwargs={'cidr': '192.168.100.0/24'}
            )
        '''
        mapper = salt.cloud.Map(self._opts_defaults())
        providers = mapper.map_providers_parallel()
        if provider in providers:
            provider += ':{0}'.format(next(six.iterkeys(providers[provider])))
        else:
            return False
        if isinstance(names, str):
            names = names.split(',')

        ret = {}
        for name in names:
            extra_ = kwargs.copy()
            extra_['name'] = name
            extra_['provider'] = provider
            extra_['profile'] = None
            extra_['action'] = action
            ret[name] = salt.utils.cloud.simple_types_filter(
                mapper.extras(extra_)
            )
        return ret

    def action(
        self,
        fun=None,
        cloudmap=None,
        names=None,
        provider=None,
        instance=None,
        kwargs=None
    ):
        '''
        Execute a single action via the cloud plugin backend

        Examples:

        .. code-block:: python

            client.action(fun='show_instance', names=['myinstance'])
            client.action(fun='show_image', provider='my-ec2-config',
                kwargs={'image': 'ami-10314d79'}
            )
        '''
        mapper = salt.cloud.Map(self._opts_defaults(action=fun, names=names))
        if names and not provider:
            self.opts['action'] = fun
            return mapper.do_action(names, kwargs)
        if provider:
            return mapper.do_function(provider, fun, kwargs)
        else:
            # This should not be called without either an instance or a
            # provider.
            raise SaltCloudConfigError(
                'Either an instance or a provider must be specified.'
            )


class Cloud(object):
    '''
    An object for the creation of new VMs
    '''
    def __init__(self, opts):
        self.opts = opts
        self.clouds = salt.loader.clouds(self.opts)
        self.__filter_non_working_providers()
        self.__cached_provider_queries = {}

    def get_configured_providers(self):
        '''
        Return the configured providers
        '''
        providers = set()
        for alias, drivers in six.iteritems(self.opts['providers']):
            if len(drivers) > 1:
                for driver in drivers:
                    providers.add('{0}:{1}'.format(alias, driver))
                continue
            providers.add(alias)
        return providers

    def lookup_providers(self, lookup):
        '''
        Get a dict describing the configured providers
        '''
        if lookup is None:
            lookup = 'all'
        if lookup == 'all':
            providers = set()
            for alias, drivers in six.iteritems(self.opts['providers']):
                for driver in drivers:
                    providers.add((alias, driver))

            if not providers:
                raise SaltCloudSystemExit(
                    'There are no cloud providers configured.'
                )

            return providers

        if ':' in lookup:
            alias, driver = lookup.split(':')
            if alias not in self.opts['providers'] or \
                    driver not in self.opts['providers'][alias]:
                raise SaltCloudSystemExit(
                    'No cloud providers matched \'{0}\'. Available: {1}'.format(
                        lookup, ', '.join(self.get_configured_providers())
                    )
                )

        providers = set()
        for alias, drivers in six.iteritems(self.opts['providers']):
            for driver in drivers:
                if lookup in (alias, driver):
                    providers.add((alias, driver))

        if not providers:
            raise SaltCloudSystemExit(
                'No cloud providers matched \'{0}\'. '
                'Available selections: {1}'.format(
                    lookup, ', '.join(self.get_configured_providers())
                )
            )
        return providers

    def lookup_profiles(self, provider, lookup):
        '''
        Return a dictionary describing the configured profiles
        '''
        if provider is None:
            provider = 'all'
        if lookup is None:
            lookup = 'all'

        if lookup == 'all':
            profiles = set()
            provider_profiles = set()
            for alias, info in six.iteritems(self.opts['profiles']):
                providers = info.get('provider')

                if providers:
                    given_prov_name = providers.split(':')[0]
                    salt_prov_name = providers.split(':')[1]
                    if given_prov_name == provider:
                        provider_profiles.add((alias, given_prov_name))
                    elif salt_prov_name == provider:
                        provider_profiles.add((alias, salt_prov_name))
                    profiles.add((alias, given_prov_name))

            if not profiles:
                raise SaltCloudSystemExit(
                    'There are no cloud profiles configured.'
                )

            if provider != 'all':
                return provider_profiles

            return profiles

    def map_providers(self, query='list_nodes', cached=False):
        '''
        Return a mapping of what named VMs are running on what VM providers
        based on what providers are defined in the configuration and VMs
        '''
        if cached is True and query in self.__cached_provider_queries:
            return self.__cached_provider_queries[query]

        pmap = {}
        for alias, drivers in six.iteritems(self.opts['providers']):
            for driver, details in six.iteritems(drivers):
                fun = '{0}.{1}'.format(driver, query)
                if fun not in self.clouds:
                    log.error(
                        'Public cloud provider {0} is not available'.format(
                            driver
                        )
                    )
                    continue
                if alias not in pmap:
                    pmap[alias] = {}

                try:
                    with context.func_globals_inject(
                        self.clouds[fun],
                        __active_provider_name__=':'.join([alias, driver])
                    ):
                        pmap[alias][driver] = self.clouds[fun]()
                except Exception as err:
                    log.debug(
                        'Failed to execute \'{0}()\' while querying for '
                        'running nodes: {1}'.format(fun, err),
                        # Show the traceback if the debug logging level is
                        # enabled
                        exc_info_on_loglevel=logging.DEBUG
                    )
                    # Failed to communicate with the provider, don't list any
                    # nodes
                    pmap[alias][driver] = []
        self.__cached_provider_queries[query] = pmap
        return pmap

    def map_providers_parallel(self, query='list_nodes', cached=False):
        '''
        Return a mapping of what named VMs are running on what VM providers
        based on what providers are defined in the configuration and VMs

        Same as map_providers but query in parallel.
        '''
        if cached is True and query in self.__cached_provider_queries:
            return self.__cached_provider_queries[query]

        opts = self.opts.copy()
        multiprocessing_data = []

        # Optimize Providers
        opts['providers'] = self._optimize_providers(opts['providers'])
        for alias, drivers in six.iteritems(opts['providers']):
            # Make temp query for this driver to avoid overwrite next
            this_query = query
            for driver, details in six.iteritems(drivers):
                # If driver has function list_nodes_min, just replace it
                # with query param to check existing vms on this driver
                # for minimum information, Otherwise still use query param.
                if 'selected_query_option' not in opts and '{0}.list_nodes_min'.format(driver) in self.clouds:
                    this_query = 'list_nodes_min'

                fun = '{0}.{1}'.format(driver, this_query)
                if fun not in self.clouds:
                    log.error(
                        'Public cloud provider {0} is not available'.format(
                            driver
                        )
                    )
                    continue

                multiprocessing_data.append({
                    'fun': fun,
                    'opts': opts,
                    'query': this_query,
                    'alias': alias,
                    'driver': driver
                })
        output = {}
        if not multiprocessing_data:
            return output

        data_count = len(multiprocessing_data)
        pool = multiprocessing.Pool(data_count < 10 and data_count or 10,
                                    init_pool_worker)
        parallel_pmap = enter_mainloop(_run_parallel_map_providers_query,
                                       multiprocessing_data,
                                       pool=pool)
        for alias, driver, details in parallel_pmap:
            if not details:
                # There's no providers details?! Skip it!
                continue
            if alias not in output:
                output[alias] = {}
            output[alias][driver] = details

        self.__cached_provider_queries[query] = output
        return output

    def get_running_by_names(self, names, query='list_nodes', cached=False,
                             profile=None):
        if isinstance(names, string_types):
            names = [names]

        matches = {}
        handled_drivers = {}
        mapped_providers = self.map_providers_parallel(query, cached=cached)
        for alias, drivers in six.iteritems(mapped_providers):
            for driver, vms in six.iteritems(drivers):
                if driver not in handled_drivers:
                    handled_drivers[driver] = alias
                # When a profile is specified, only return an instance
                # that matches the provider specified in the profile.
                # This solves the issues when many providers return the
                # same instance. For example there may be one provider for
                # each availability zone in amazon in the same region, but
                # the search returns the same instance for each provider
                # because amazon returns all instances in a region, not
                # availability zone.
                if profile and alias not in self.opts['profiles'][profile]['provider'].split(':')[0]:
                    continue

                for vm_name, details in six.iteritems(vms):
                    # XXX: The logic below can be removed once the aws driver
                    # is removed
                    if vm_name not in names:
                        continue

                    elif driver == 'ec2' and 'aws' in handled_drivers and \
                            'aws' in matches[handled_drivers['aws']] and \
                            vm_name in matches[handled_drivers['aws']]['aws']:
                        continue
                    elif driver == 'aws' and 'ec2' in handled_drivers and \
                            'ec2' in matches[handled_drivers['ec2']] and \
                            vm_name in matches[handled_drivers['ec2']]['ec2']:
                        continue

                    if alias not in matches:
                        matches[alias] = {}
                    if driver not in matches[alias]:
                        matches[alias][driver] = {}
                    matches[alias][driver][vm_name] = details

        return matches

    def _optimize_providers(self, providers):
        '''
        Return an optimized mapping of available providers
        '''
        new_providers = {}
        provider_by_driver = {}

        for alias, driver in six.iteritems(providers):
            for name, data in six.iteritems(driver):
                if name not in provider_by_driver:
                    provider_by_driver[name] = {}

                provider_by_driver[name][alias] = data

        for driver, providers_data in six.iteritems(provider_by_driver):
            fun = '{0}.optimize_providers'.format(driver)
            if fun not in self.clouds:
                log.debug(
                    'The \'{0}\' cloud driver is unable to be optimized.'.format(
                        driver
                    )
                )

                for name, prov_data in six.iteritems(providers_data):
                    if name not in new_providers:
                        new_providers[name] = {}
                    new_providers[name][driver] = prov_data
                continue

            new_data = self.clouds[fun](providers_data)
            if new_data:
                for name, prov_data in six.iteritems(new_data):
                    if name not in new_providers:
                        new_providers[name] = {}
                    new_providers[name][driver] = prov_data

        return new_providers

    def location_list(self, lookup='all'):
        '''
        Return a mapping of all location data for available providers
        '''
        data = {}

        lookups = self.lookup_providers(lookup)
        if not lookups:
            return data

        for alias, driver in lookups:
            fun = '{0}.avail_locations'.format(driver)
            if fun not in self.clouds:
                # The capability to gather locations is not supported by this
                # cloud module
                log.debug(
                    'The \'{0}\' cloud driver defined under \'{1}\' provider '
                    'alias is unable to get the locations information'.format(
                        driver, alias
                    )
                )
                continue

            if alias not in data:
                data[alias] = {}

            try:

                with context.func_globals_inject(
                    self.clouds[fun],
                    __active_provider_name__=':'.join([alias, driver])
                ):
                    data[alias][driver] = self.clouds[fun]()
            except Exception as err:
                log.error(
                    'Failed to get the output of \'{0}()\': {1}'.format(
                        fun, err
                    ),
                    # Show the traceback if the debug logging level is enabled
                    exc_info_on_loglevel=logging.DEBUG
                )
        return data

    def image_list(self, lookup='all'):
        '''
        Return a mapping of all image data for available providers
        '''
        data = {}

        lookups = self.lookup_providers(lookup)
        if not lookups:
            return data

        for alias, driver in lookups:
            fun = '{0}.avail_images'.format(driver)
            if fun not in self.clouds:
                # The capability to gather images is not supported by this
                # cloud module
                log.debug(
                    'The \'{0}\' cloud driver defined under \'{1}\' provider '
                    'alias is unable to get the images information'.format(
                        driver,
                        alias
                    )
                )
                continue

            if alias not in data:
                data[alias] = {}

            try:
                with context.func_globals_inject(
                    self.clouds[fun],
                    __active_provider_name__=':'.join([alias, driver])
                ):
                    data[alias][driver] = self.clouds[fun]()
            except Exception as err:
                log.error(
                    'Failed to get the output of \'{0}()\': {1}'.format(
                        fun, err
                    ),
                    # Show the traceback if the debug logging level is enabled
                    exc_info_on_loglevel=logging.DEBUG
                )
        return data

    def size_list(self, lookup='all'):
        '''
        Return a mapping of all image data for available providers
        '''
        data = {}

        lookups = self.lookup_providers(lookup)
        if not lookups:
            return data

        for alias, driver in lookups:
            fun = '{0}.avail_sizes'.format(driver)
            if fun not in self.clouds:
                # The capability to gather sizes is not supported by this
                # cloud module
                log.debug(
                    'The \'{0}\' cloud driver defined under \'{1}\' provider '
                    'alias is unable to get the sizes information'.format(
                        driver,
                        alias
                    )
                )
                continue

            if alias not in data:
                data[alias] = {}

            try:
                with context.func_globals_inject(
                    self.clouds[fun],
                    __active_provider_name__=':'.join([alias, driver])
                ):
                    data[alias][driver] = self.clouds[fun]()
            except Exception as err:
                log.error(
                    'Failed to get the output of \'{0}()\': {1}'.format(
                        fun, err
                    ),
                    # Show the traceback if the debug logging level is enabled
                    exc_info_on_loglevel=logging.DEBUG
                )
        return data

    def provider_list(self, lookup='all'):
        '''
        Return a mapping of all image data for available providers
        '''
        data = {}
        lookups = self.lookup_providers(lookup)
        if not lookups:
            return data

        for alias, driver in lookups:
            if alias not in data:
                data[alias] = {}
            if driver not in data[alias]:
                data[alias][driver] = {}
        return data

    def profile_list(self, provider, lookup='all'):
        '''
        Return a mapping of all configured profiles
        '''
        data = {}
        lookups = self.lookup_profiles(provider, lookup)

        if not lookups:
            return data

        for alias, driver in lookups:
            if alias not in data:
                data[alias] = {}
            if driver not in data[alias]:
                data[alias][driver] = {}
        return data

    def create_all(self):
        '''
        Create/Verify the VMs in the VM data
        '''
        ret = []

        for vm_name, vm_details in six.iteritems(self.opts['profiles']):
            ret.append(
                {vm_name: self.create(vm_details)}
            )

        return ret

    def destroy(self, names, cached=False):
        '''
        Destroy the named VMs
        '''
        processed = {}
        names = set(names)
        matching = self.get_running_by_names(names, cached=cached)
        vms_to_destroy = set()
        parallel_data = []
        for alias, drivers in six.iteritems(matching):
            for driver, vms in six.iteritems(drivers):
                for name in vms:
                    if name in names:
                        vms_to_destroy.add((alias, driver, name))
                        if self.opts['parallel']:
                            parallel_data.append({
                                'opts': self.opts,
                                'name': name,
                                'alias': alias,
                                'driver': driver,
                            })

        # destroying in parallel
        if self.opts['parallel'] and len(parallel_data) > 0:
            # set the pool size based on configuration or default to
            # the number of machines we're destroying
            if 'pool_size' in self.opts:
                pool_size = self.opts['pool_size']
            else:
                pool_size = len(parallel_data)
            log.info('Destroying in parallel mode; '
                     'Cloud pool size: {0}'.format(pool_size))

            # kick off the parallel destroy
            output_multip = enter_mainloop(
                _destroy_multiprocessing, parallel_data, pool_size=pool_size)

            # massage the multiprocessing output a bit
            ret_multip = {}
            for obj in output_multip:
                ret_multip.update(obj)

            # build up a data structure similar to what the non-parallel
            # destroy uses
            for obj in parallel_data:
                alias = obj['alias']
                driver = obj['driver']
                name = obj['name']
                if alias not in processed:
                    processed[alias] = {}
                if driver not in processed[alias]:
                    processed[alias][driver] = {}
                processed[alias][driver][name] = ret_multip[name]
                if name in names:
                    names.remove(name)

        # not destroying in parallel
        else:
            log.info('Destroying in non-parallel mode.')
            for alias, driver, name in vms_to_destroy:
                fun = '{0}.destroy'.format(driver)
                with context.func_globals_inject(
                    self.clouds[fun],
                    __active_provider_name__=':'.join([alias, driver])
                ):
                    ret = self.clouds[fun](name)
                if alias not in processed:
                    processed[alias] = {}
                if driver not in processed[alias]:
                    processed[alias][driver] = {}
                processed[alias][driver][name] = ret
                if name in names:
                    names.remove(name)

        # now the processed data structure contains the output from either
        # the parallel or non-parallel destroy and we should finish up
        # with removing minion keys if necessary
        for alias, driver, name in vms_to_destroy:
            ret = processed[alias][driver][name]
            if not ret:
                continue

            vm_ = {
                'name': name,
                'profile': None,
                'provider': ':'.join([alias, driver])
            }
            minion_dict = salt.config.get_cloud_config_value(
                'minion', vm_, self.opts, default={}
            )
            key_file = os.path.join(
                self.opts['pki_dir'], 'minions', minion_dict.get('id', name)
            )
            globbed_key_file = glob.glob('{0}.*'.format(key_file))

            if not os.path.isfile(key_file) and not globbed_key_file:
                # There's no such key file!? It might have been renamed
                if isinstance(ret, dict) and 'newname' in ret:
                    salt.utils.cloud.remove_key(
                        self.opts['pki_dir'], ret['newname']
                    )
                continue

            if os.path.isfile(key_file) and not globbed_key_file:
                # Single key entry. Remove it!
                salt.utils.cloud.remove_key(self.opts['pki_dir'], os.path.basename(key_file))
                continue

            # Since we have globbed matches, there are probably some keys for which their minion
            # configuration has append_domain set.
            if not os.path.isfile(key_file) and globbed_key_file and len(globbed_key_file) == 1:
                # Single entry, let's remove it!
                salt.utils.cloud.remove_key(
                    self.opts['pki_dir'],
                    os.path.basename(globbed_key_file[0])
                )
                continue

            # Since we can't get the profile or map entry used to create
            # the VM, we can't also get the append_domain setting.
            # And if we reached this point, we have several minion keys
            # who's name starts with the machine name we're deleting.
            # We need to ask one by one!?
            print(
                'There are several minion keys who\'s name starts '
                'with \'{0}\'. We need to ask you which one should be '
                'deleted:'.format(
                    name
                )
            )
            while True:
                for idx, filename in enumerate(globbed_key_file):
                    print(' {0}: {1}'.format(
                        idx, os.path.basename(filename)
                    ))
                selection = input(
                    'Which minion key should be deleted(number)? '
                )
                try:
                    selection = int(selection)
                except ValueError:
                    print(
                        '\'{0}\' is not a valid selection.'.format(selection)
                    )

                try:
                    filename = os.path.basename(
                        globbed_key_file.pop(selection)
                    )
                except Exception:
                    continue

                delete = input(
                    'Delete \'{0}\'? [Y/n]? '.format(filename)
                )
                if delete == '' or delete.lower().startswith('y'):
                    salt.utils.cloud.remove_key(
                        self.opts['pki_dir'], filename
                    )
                    print('Deleted \'{0}\''.format(filename))
                    break

                print('Did not delete \'{0}\''.format(filename))
                break

        if names and not processed:
            # These machines were asked to be destroyed but could not be found
            raise SaltCloudSystemExit(
                'The following VM\'s were not found: {0}'.format(
                    ', '.join(names)
                )
            )

        elif names and processed:
            processed['Not Found'] = names

        elif not processed:
            raise SaltCloudSystemExit('No machines were destroyed!')

        return processed

    def reboot(self, names):
        '''
        Reboot the named VMs
        '''
        ret = []
        pmap = self.map_providers_parallel()
        acts = {}
        for prov, nodes in six.iteritems(pmap):
            acts[prov] = []
            for node in nodes:
                if node in names:
                    acts[prov].append(node)
        for prov, names_ in six.iteritems(acts):
            fun = '{0}.reboot'.format(prov)
            for name in names_:
                ret.append({
                    name: self.clouds[fun](name)
                })

        return ret

    def create(self, vm_, local_master=True):
        '''
        Create a single VM
        '''
        output = {}

        minion_dict = salt.config.get_cloud_config_value(
            'minion', vm_, self.opts, default={}
        )

        # Since using "provider: <provider-engine>" is deprecated, alias provider
        # to use driver: "driver: <provider-engine>"
        if 'provider' in vm_:
            vm_['driver'] = vm_.pop('provider')

        alias, driver = vm_['driver'].split(':')
        fun = '{0}.create'.format(driver)
        if fun not in self.clouds:
            log.error(
                'Creating \'{0[name]}\' using \'{0[provider]}\' as the provider '
                'cannot complete since \'{1}\' is not available'.format(
                    vm_,
                    driver
                )
            )
            return

        deploy = salt.config.get_cloud_config_value('deploy', vm_, self.opts)
        make_master = salt.config.get_cloud_config_value(
            'make_master',
            vm_,
            self.opts
        )

        if deploy:
            if not make_master and 'master' not in minion_dict:
                log.warn(
                    'There\'s no master defined on the {0!r} VM settings.'.format(
                        vm_['name']
                    )
                )

            if 'pub_key' not in vm_ and 'priv_key' not in vm_:
                log.debug('Generating minion keys for \'{0[name]}\''.format(vm_))
                priv, pub = salt.utils.cloud.gen_keys(
                    salt.config.get_cloud_config_value(
                        'keysize',
                        vm_,
                        self.opts
                    )
                )
                vm_['pub_key'] = pub
                vm_['priv_key'] = priv
        else:
            # Note(pabelanger): We still reference pub_key and priv_key when
            # deploy is disabled.
            vm_['pub_key'] = None
            vm_['priv_key'] = None

        key_id = minion_dict.get('id', vm_['name'])

        if 'append_domain' in minion_dict:
            key_id = '.'.join([key_id, minion_dict['append_domain']])

<<<<<<< HEAD
        if make_master is True:
            if 'master_pub' not in vm_ and 'master_pem' not in vm_:
                log.debug(
                    'Generating the master keys for \'{0[name]}\''.format(
                        vm_
                    )
=======
        if make_master is True and 'master_pub' not in vm_ and 'master_pem' not in vm_:
            log.debug(
                'Generating the master keys for {0[name]!r}'.format(
                    vm_
>>>>>>> 249f55cd
                )
            )
            master_priv, master_pub = salt.utils.cloud.gen_keys(
                salt.config.get_cloud_config_value(
                    'keysize',
                    vm_,
                    self.opts
                )
            )
            vm_['master_pub'] = master_pub
            vm_['master_pem'] = master_priv

        if local_master is True and deploy is True:
            # Accept the key on the local master
            salt.utils.cloud.accept_key(
                self.opts['pki_dir'], vm_['pub_key'], key_id
            )

        vm_['os'] = salt.config.get_cloud_config_value(
            'script',
            vm_,
            self.opts
        )

        try:
            vm_['inline_script'] = salt.config.get_cloud_config_value(
                'inline_script',
                vm_,
                self.opts
            )
        except KeyError:
            pass

        try:
            alias, driver = vm_['driver'].split(':')
            func = '{0}.create'.format(driver)
            with context.func_globals_inject(
                self.clouds[fun],
                __active_provider_name__=':'.join([alias, driver])
            ):
                output = self.clouds[func](vm_)
            if output is not False and 'sync_after_install' in self.opts:
                if self.opts['sync_after_install'] not in (
                        'all', 'modules', 'states', 'grains'):
                    log.error('Bad option for sync_after_install')
                    return output

                # a small pause makes the sync work reliably
                time.sleep(3)

                mopts_ = salt.config.DEFAULT_MINION_OPTS
                conf_path = '/'.join(__opts__['conf_file'].split('/')[:-1])
                mopts_.update(
                    salt.config.minion_config(
                        os.path.join(conf_path,
                                     'minion')
                    )
                )

                client = salt.client.get_local_client(mopts=mopts_)

                ret = client.cmd(vm_['name'], 'saltutil.sync_{0}'.format(
                    self.opts['sync_after_install']
                ))
                log.info('Synchronized the following dynamic modules:')
                log.info('  {0}'.format(ret))
        except KeyError as exc:
            log.exception(
                'Failed to create VM {0}. Configuration value {1} needs '
                'to be set'.format(
                    vm_['name'], exc
                )
            )
        # If it's a map then we need to respect the 'requires'
        # so we do it later
        try:
            opt_map = self.opts['map']
        except KeyError:
            opt_map = False
        if self.opts['parallel'] and self.opts['start_action'] and not opt_map:
            log.info(
                'Running {0} on {1}'.format(
                    self.opts['start_action'], vm_['name']
                )
            )
            client = salt.client.get_local_client(mopts=self.opts)
            action_out = client.cmd(
                vm_['name'],
                self.opts['start_action'],
                timeout=self.opts['timeout'] * 60
            )
            output['ret'] = action_out
        return output

    def extras(self, extra_):
        '''
        Extra actions
        '''
        output = {}

        alias, driver = extra_['provider'].split(':')
        fun = '{0}.{1}'.format(driver, extra_['action'])
        if fun not in self.clouds:
            log.error(
                'Creating \'{0[name]}\' using \'{0[provider]}\' as the provider '
                'cannot complete since \'{1}\' is not available'.format(
                    extra_,
                    driver
                )
            )
            return

        try:
            with context.func_globals_inject(
                self.clouds[fun],
                __active_provider_name__=extra_['provider']
            ):
                output = self.clouds[fun](**extra_)
        except KeyError as exc:
            log.exception(
                (
                    'Failed to perform {0[provider]}.{0[action]} '
                    'on {0[name]}. '
                    'Configuration value {1} needs to be set'
                ).format(extra_, exc)
            )
        return output

    def run_profile(self, profile, names, vm_overrides=None):
        '''
        Parse over the options passed on the command line and determine how to
        handle them
        '''
        if profile not in self.opts['profiles']:
            msg = 'Profile {0} is not defined'.format(profile)
            log.error(msg)
            return {'Error': msg}

        ret = {}
        if not vm_overrides:
            vm_overrides = {}

        try:
            with salt.utils.fopen(self.opts['conf_file'], 'r') as mcc:
                main_cloud_config = yaml.safe_load(mcc)
            if not main_cloud_config:
                main_cloud_config = {}
        except KeyError:
            main_cloud_config = {}
        except IOError:
            main_cloud_config = {}

        if main_cloud_config is None:
            main_cloud_config = {}

        profile_details = self.opts['profiles'][profile]
        alias, driver = profile_details['provider'].split(':')
        mapped_providers = self.map_providers_parallel()
        alias_data = mapped_providers.setdefault(alias, {})
        vms = alias_data.setdefault(driver, {})

        provider_details = self.opts['providers'][alias][driver].copy()
        del provider_details['profiles']

        for name in names:
            if name in vms:
                msg = '{0} already exists under {1}:{2}'.format(
                    name, alias, driver
                )
                log.error(msg)
                ret[name] = {'Error': msg}
                continue

            vm_ = main_cloud_config.copy()
            vm_.update(provider_details)
            vm_.update(profile_details)
            vm_.update(vm_overrides)

            vm_['name'] = name
            if self.opts['parallel']:
                process = multiprocessing.Process(
                    target=self.create,
                    args=(vm_,)
                )
                process.start()
                ret[name] = {
                    'Provisioning': 'VM being provisioned in parallel. '
                                    'PID: {0}'.format(process.pid)
                }
                continue

            try:
                # No need to inject __active_provider_name__ into the context
                # here because self.create takes care of that
                ret[name] = self.create(vm_)
                if not ret[name]:
                    ret[name] = {'Error': 'Failed to deploy VM'}
                    if len(names) == 1:
                        raise SaltCloudSystemExit('Failed to deploy VM')
                    continue
                if self.opts.get('show_deploy_args', False) is False:
                    ret[name].pop('deploy_kwargs', None)
            except (SaltCloudSystemExit, SaltCloudConfigError) as exc:
                if len(names) == 1:
                    raise
                ret[name] = {'Error': str(exc)}

        return ret

    def do_action(self, names, kwargs):
        '''
        Perform an action on a VM which may be specific to this cloud provider
        '''
        ret = {}
        names = set(names)

        for alias, drivers in six.iteritems(self.map_providers_parallel()):
            if not names:
                break
            for driver, vms in six.iteritems(drivers):
                if not names:
                    break
                fun = '{0}.{1}'.format(driver, self.opts['action'])
                if fun not in self.clouds:
                    log.info(
                        '\'{0}()\' is not available. Not actioning...'.format(
                            fun
                        )
                    )
                    continue
                for vm_name, vm_details in six.iteritems(vms):
                    if not names:
                        break
                    if vm_name not in names:
                        if 'id' in vm_details and vm_details['id'] in names:
                            vm_name = vm_details['id']
                        else:
                            log.debug(
                                'vm:{0} in provider:{1} is not in name '
                                'list:\'{2}\''.format(vm_name, driver, names)
                            )
                            continue
                    with context.func_globals_inject(
                        self.clouds[fun],
                        __active_provider_name__=':'.join([alias, driver])
                    ):
                        if alias not in ret:
                            ret[alias] = {}
                        if driver not in ret[alias]:
                            ret[alias][driver] = {}

                        if kwargs:
                            ret[alias][driver][vm_name] = self.clouds[fun](
                                vm_name, kwargs, call='action'
                            )
                        else:
                            ret[alias][driver][vm_name] = self.clouds[fun](
                                vm_name, call='action'
                            )
                        names.remove(vm_name)

        if not names:
            return ret

        ret['Not Actioned/Not Running'] = list(names)
        return ret

    def do_function(self, prov, func, kwargs):
        '''
        Perform a function against a cloud provider
        '''
        matches = self.lookup_providers(prov)
        if len(matches) > 1:
            raise SaltCloudSystemExit(
                'More than one results matched \'{0}\'. Please specify '
                'one of: {1}'.format(
                    prov,
                    ', '.join([
                        '{0}:{1}'.format(alias, driver) for
                        (alias, driver) in matches
                    ])
                )
            )

        alias, driver = matches.pop()
        fun = '{0}.{1}'.format(driver, func)
        if fun not in self.clouds:
            raise SaltCloudSystemExit(
                'The \'{0}\' cloud provider alias, for the \'{1}\' driver, does '
                'not define the function \'{2}\''.format(alias, driver, func)
            )

        log.debug(
            'Trying to execute \'{0}\' with the following kwargs: {1}'.format(
                fun, kwargs
            )
        )

        with context.func_globals_inject(
            self.clouds[fun],
            __active_provider_name__=':'.join([alias, driver])
        ):
            if kwargs:
                return {
                    alias: {
                        driver: self.clouds[fun](
                            call='function', kwargs=kwargs
                        )
                    }
                }
            return {
                alias: {
                    driver: self.clouds[fun](call='function')
                }
            }

    def __filter_non_working_providers(self):
        '''
        Remove any mis-configured cloud providers from the available listing
        '''
        for alias, drivers in six.iteritems(self.opts['providers'].copy()):
            for driver in drivers.copy():
                fun = '{0}.get_configured_provider'.format(driver)
                if fun not in self.clouds:
                    # Mis-configured provider that got removed?
                    log.warn(
                        'The cloud driver, \'{0}\', configured under the '
                        '\'{1}\' cloud provider alias, could not be loaded. '
                        'Please check your provider configuration files and '
                        'ensure all required dependencies are installed '
                        'for the \'{0}\' driver.\n'
                        'In rare cases, this could indicate the \'{2}()\' '
                        'function could not be found.\nRemoving \'{0}\' from '
                        'the available providers list'.format(
                            driver, alias, fun
                        )
                    )
                    self.opts['providers'][alias].pop(driver)

                    if alias not in self.opts['providers']:
                        continue

                    if not self.opts['providers'][alias]:
                        self.opts['providers'].pop(alias)
                    continue

                with context.func_globals_inject(
                    self.clouds[fun],
                    __active_provider_name__=':'.join([alias, driver])
                ):
                    if self.clouds[fun]() is False:
                        log.warn(
                            'The cloud driver, \'{0}\', configured under the '
                            '\'{1}\' cloud provider alias is not properly '
                            'configured. Removing it from the available '
                            'providers list.'.format(driver, alias)
                        )
                        self.opts['providers'][alias].pop(driver)

            if alias not in self.opts['providers']:
                continue

            if not self.opts['providers'][alias]:
                self.opts['providers'].pop(alias)


class Map(Cloud):
    '''
    Create a VM stateful map execution object
    '''
    def __init__(self, opts):
        Cloud.__init__(self, opts)
        self.rendered_map = self.read()

    def interpolated_map(self, query='list_nodes', cached=False):
        rendered_map = self.read().copy()
        interpolated_map = {}

        for profile, mapped_vms in six.iteritems(rendered_map):
            names = set(mapped_vms)
            if profile not in self.opts['profiles']:
                if 'Errors' not in interpolated_map:
                    interpolated_map['Errors'] = {}
                msg = (
                    'No provider for the mapped \'{0}\' profile was found. '
                    'Skipped VMS: {1}'.format(
                        profile, ', '.join(names)
                    )
                )
                log.info(msg)
                interpolated_map['Errors'][profile] = msg
                continue

            matching = self.get_running_by_names(names, query, cached)
            for alias, drivers in six.iteritems(matching):
                for driver, vms in six.iteritems(drivers):
                    for vm_name, vm_details in six.iteritems(vms):
                        if alias not in interpolated_map:
                            interpolated_map[alias] = {}
                        if driver not in interpolated_map[alias]:
                            interpolated_map[alias][driver] = {}
                        interpolated_map[alias][driver][vm_name] = vm_details
                        names.remove(vm_name)

            if not names:
                continue

            profile_details = self.opts['profiles'][profile]
            alias, driver = profile_details['provider'].split(':')
            for vm_name in names:
                if alias not in interpolated_map:
                    interpolated_map[alias] = {}
                if driver not in interpolated_map[alias]:
                    interpolated_map[alias][driver] = {}
                interpolated_map[alias][driver][vm_name] = 'Absent'

        return interpolated_map

    def delete_map(self, query=None):
        query_map = self.interpolated_map(query=query)
        for alias, drivers in six.iteritems(query_map.copy()):
            for driver, vms in six.iteritems(drivers.copy()):
                for vm_name, vm_details in six.iteritems(vms.copy()):
                    if vm_details == 'Absent':
                        query_map[alias][driver].pop(vm_name)
                if not query_map[alias][driver]:
                    query_map[alias].pop(driver)
            if not query_map[alias]:
                query_map.pop(alias)
        return query_map

    def get_vmnames_by_action(self, action):
        query_map = self.interpolated_map("list_nodes")
        matching_states = {
            'start': ['stopped'],
            'stop': ['running', 'active'],
            'reboot': ['running', 'active'],
        }
        vm_names = []
        for alias, drivers in six.iteritems(query_map):
            for driver, vms in six.iteritems(drivers):
                for vm_name, vm_details in six.iteritems(vms):
                    # Only certain actions are support in to use in this case. Those actions are the
                    # "Global" salt-cloud actions defined in the "matching_states" dictionary above.
                    # If a more specific action is passed in, we shouldn't stack-trace - exit gracefully.
                    try:
                        state_action = matching_states[action]
                    except KeyError:
                        log.error(
                            'The use of \'{0}\' as an action is not supported in this context. '
                            'Only \'start\', \'stop\', and \'reboot\' are supported options.'.format(action)
                        )
                        raise SaltCloudException()
                    if vm_details != 'Absent' and vm_details['state'].lower() in state_action:
                        vm_names.append(vm_name)
        return vm_names

    def read(self):
        '''
        Read in the specified map file and return the map structure
        '''
        if self.opts.get('map', None) is None:
            return {}

        if not os.path.isfile(self.opts['map']):
            log.error(
                'The specified map file does not exist: \'{0}\''.format(
                    self.opts['map'])
            )
            raise SaltCloudNotFound()
        try:
            renderer = self.opts.get('renderer', 'yaml_jinja')
            rend = salt.loader.render(self.opts, {})
            map_ = compile_template(
                self.opts['map'], rend, renderer
            )
        except Exception as exc:
            log.error(
                'Rendering map {0} failed, render error:\n{1}'.format(
                    self.opts['map'], exc
                ),
                exc_info_on_loglevel=logging.DEBUG
            )
            return {}

        if 'include' in map_:
            map_ = salt.config.include_config(
                map_, self.opts['map'], verbose=False
            )

        # Create expected data format if needed
        for profile, mapped in six.iteritems(map_.copy()):
            if isinstance(mapped, (list, tuple)):
                entries = {}
                for mapping in mapped:
                    if isinstance(mapping, string_types):
                        # Foo:
                        #   - bar1
                        #   - bar2
                        mapping = {mapping: None}
                    for name, overrides in six.iteritems(mapping):
                        if overrides is None:
                            # Foo:
                            #   - bar1:
                            #   - bar2:
                            overrides = {}
                        try:
                            overrides.setdefault('name', name)
                        except AttributeError:
                            log.error(
                                'Cannot use \'name\' as a minion id in a cloud map as it '
                                'is a reserved word. Please change \'name\' to a different '
                                'minion id reference.'
                            )
                            return ''
                        entries[name] = overrides
                map_[profile] = entries
                continue

            if isinstance(mapped, dict):
                # Convert the dictionary mapping to a list of dictionaries
                # Foo:
                #  bar1:
                #    grains:
                #      foo: bar
                #  bar2:
                #    grains:
                #      foo: bar
                entries = {}
                for name, overrides in six.iteritems(mapped):
                    overrides.setdefault('name', name)
                    entries[name] = overrides
                map_[profile] = entries
                continue

            if isinstance(mapped, string_types):
                # If it's a single string entry, let's make iterable because of
                # the next step
                mapped = [mapped]

            map_[profile] = {}
            for name in mapped:
                map_[profile][name] = {'name': name}
        return map_

    def _has_loop(self, dmap, seen=None, val=None):
        if seen is None:
            for values in six.itervalues(dmap['create']):
                seen = []
                try:
                    machines = values['requires']
                except KeyError:
                    machines = []
                for machine in machines:
                    if self._has_loop(dmap, seen=list(seen), val=machine):
                        return True
        else:
            if val in seen:
                return True

            seen.append(val)
            try:
                machines = dmap['create'][val]['requires']
            except KeyError:
                machines = []

            for machine in machines:
                if self._has_loop(dmap, seen=list(seen), val=machine):
                    return True
        return False

    def _calcdep(self, dmap, machine, data, level):
        try:
            deplist = data['requires']
        except KeyError:
            return level
        levels = []
        for name in deplist:
            try:
                data = dmap['create'][name]
            except KeyError:
                try:
                    data = dmap['existing'][name]
                except KeyError:
                    msg = 'Missing dependency in cloud map'
                    log.error(msg)
                    raise SaltCloudException(msg)
            levels.append(self._calcdep(dmap, name, data, level))
        level = max(levels) + 1
        return level

    def map_data(self, cached=False):
        '''
        Create a data map of what to execute on
        '''
        ret = {'create': {}}
        pmap = self.map_providers_parallel(cached=cached)
        exist = set()
        defined = set()
        for profile_name, nodes in six.iteritems(self.rendered_map):
            if profile_name not in self.opts['profiles']:
                msg = (
                    'The required profile, \'{0}\', defined in the map '
                    'does not exist. The defined nodes, {1}, will not '
                    'be created.'.format(
                        profile_name,
                        ', '.join('\'{0}\''.format(node) for node in nodes)
                    )
                )
                log.error(msg)
                if 'errors' not in ret:
                    ret['errors'] = {}
                ret['errors'][profile_name] = msg
                continue

            profile_data = self.opts['profiles'].get(profile_name)
            for nodename, overrides in six.iteritems(nodes):
                # Get the VM name
                nodedata = copy.deepcopy(profile_data)
                # Update profile data with the map overrides
                for setting in ('grains', 'master', 'minion', 'volumes',
                                'requires'):
                    deprecated = 'map_{0}'.format(setting)
                    if deprecated in overrides:
                        log.warn(
                            'The use of \'{0}\' on the \'{1}\' mapping has '
                            'been deprecated. The preferred way now is to '
                            'just define \'{2}\'. For now, salt-cloud will do '
                            'the proper thing and convert the deprecated '
                            'mapping into the preferred one.'.format(
                                deprecated, nodename, setting
                            )
                        )
                        overrides[setting] = overrides.pop(deprecated)

                # merge minion grains from map file
                if 'minion' in overrides and \
                        'minion' in nodedata and \
                        'grains' in overrides['minion'] and \
                        'grains' in nodedata['minion']:
                    nodedata['minion']['grains'].update(
                        overrides['minion']['grains']
                    )
                    del overrides['minion']['grains']
                    # remove minion key if now is empty dict
                    if len(overrides['minion']) == 0:
                        del overrides['minion']

                nodedata.update(overrides)
                # Add the computed information to the return data
                ret['create'][nodename] = nodedata
                # Add the node name to the defined set
                alias, driver = nodedata['provider'].split(':')
                defined.add((alias, driver, nodename))

        def get_matching_by_name(name):
            matches = {}
            for alias, drivers in six.iteritems(pmap):
                for driver, vms in six.iteritems(drivers):
                    for vm_name, details in six.iteritems(vms):
                        if vm_name == name and driver not in matches:
                            matches[driver] = details['state']
            return matches

        for alias, drivers in six.iteritems(pmap):
            for driver, vms in six.iteritems(drivers):
                for name, details in six.iteritems(vms):
                    exist.add((alias, driver, name))
                    if name not in ret['create']:
                        continue

                    # The machine is set to be created. Does it already exist?
                    matching = get_matching_by_name(name)
                    if not matching:
                        continue

                    # A machine by the same name exists
                    for item in matching:
                        if name not in ret['create']:
                            # Machine already removed
                            break

                        log.warn('\'{0}\' already exists, removing from '
                                 'the create map.'.format(name))

                        if 'existing' not in ret:
                            ret['existing'] = {}
                        ret['existing'][name] = ret['create'].pop(name)

        if 'hard' in self.opts and self.opts['hard']:
            if self.opts['enable_hard_maps'] is False:
                raise SaltCloudSystemExit(
                    'The --hard map can be extremely dangerous to use, '
                    'and therefore must explicitly be enabled in the main '
                    'configuration file, by setting \'enable_hard_maps\' '
                    'to True'
                )

            # Hard maps are enabled, Look for the items to delete.
            ret['destroy'] = exist.difference(defined)
        return ret

    def run_map(self, dmap):
        '''
        Execute the contents of the VM map
        '''
        if self._has_loop(dmap):
            msg = 'Uh-oh, that cloud map has a dependency loop!'
            log.error(msg)
            raise SaltCloudException(msg)
        # Go through the create list and calc dependencies
        for key, val in six.iteritems(dmap['create']):
            log.info('Calculating dependencies for {0}'.format(key))
            level = 0
            level = self._calcdep(dmap, key, val, level)
            log.debug('Got execution order {0} for {1}'.format(level, key))
            dmap['create'][key]['level'] = level

        try:
            existing_list = six.iteritems(dmap['existing'])
        except KeyError:
            existing_list = six.iteritems({})

        for key, val in existing_list:
            log.info('Calculating dependencies for {0}'.format(key))
            level = 0
            level = self._calcdep(dmap, key, val, level)
            log.debug('Got execution order {0} for {1}'.format(level, key))
            dmap['existing'][key]['level'] = level

        # Now sort the create list based on dependencies
        create_list = sorted(six.iteritems(dmap['create']), key=lambda x: x[1]['level'])
        output = {}
        if self.opts['parallel']:
            parallel_data = []
        master_name = None
        master_minion_name = None
        master_host = None
        master_finger = None
        try:
            master_name, master_profile = next((
                (name, profile) for name, profile in create_list
                if profile.get('make_master', False) is True
            ))
            master_minion_name = master_name
            log.debug('Creating new master \'{0}\''.format(master_name))
            if salt.config.get_cloud_config_value(
                'deploy',
                master_profile,
                self.opts
            ) is False:
                raise SaltCloudSystemExit(
                    'Cannot proceed with \'make_master\' when salt deployment '
                    'is disabled(ex: --no-deploy).'
                )

            # Generate the master keys
            log.debug(
                'Generating master keys for \'{0[name]}\''.format(master_profile)
            )
            priv, pub = salt.utils.cloud.gen_keys(
                salt.config.get_cloud_config_value(
                    'keysize',
                    master_profile,
                    self.opts
                )
            )
            master_profile['master_pub'] = pub
            master_profile['master_pem'] = priv

            # Generate the fingerprint of the master pubkey in order to
            # mitigate man-in-the-middle attacks
            master_temp_pub = salt.utils.mkstemp()
            with salt.utils.fopen(master_temp_pub, 'w') as mtp:
                mtp.write(pub)
            master_finger = salt.utils.pem_finger(master_temp_pub)
            os.unlink(master_temp_pub)

            if master_profile.get('make_minion', True) is True:
                master_profile.setdefault('minion', {})
                if 'id' in master_profile['minion']:
                    master_minion_name = master_profile['minion']['id']
                # Set this minion's master as local if the user has not set it
                if 'master' not in master_profile['minion']:
                    master_profile['minion']['master'] = '127.0.0.1'
                    if master_finger is not None:
                        master_profile['master_finger'] = master_finger

            # Generate the minion keys to pre-seed the master:
            for name, profile in create_list:
                make_minion = salt.config.get_cloud_config_value(
                    'make_minion', profile, self.opts, default=True
                )
                if make_minion is False:
                    continue

                log.debug(
                    'Generating minion keys for \'{0[name]}\''.format(profile)
                )
                priv, pub = salt.utils.cloud.gen_keys(
                    salt.config.get_cloud_config_value(
                        'keysize',
                        profile,
                        self.opts
                    )
                )
                profile['pub_key'] = pub
                profile['priv_key'] = priv
                # Store the minion's public key in order to be pre-seeded in
                # the master
                master_profile.setdefault('preseed_minion_keys', {})
                master_profile['preseed_minion_keys'].update({name: pub})

            local_master = False
            if master_profile['minion'].get('local_master', False) and \
                    master_profile['minion'].get('master', None) is not None:
                # The minion is explicitly defining a master and it's
                # explicitly saying it's the local one
                local_master = True

            out = self.create(master_profile, local_master=local_master)

            if not isinstance(out, dict):
                log.debug(
                    'Master creation details is not a dictionary: {0}'.format(
                        out
                    )
                )

            elif 'Errors' in out:
                raise SaltCloudSystemExit(
                    'An error occurred while creating the master, not '
                    'continuing: {0}'.format(out['Errors'])
                )

            deploy_kwargs = (
                self.opts.get('show_deploy_args', False) is True and
                # Get the needed data
                out.get('deploy_kwargs', {}) or
                # Strip the deploy_kwargs from the returned data since we don't
                # want it shown in the console.
                out.pop('deploy_kwargs', {})
            )

            master_host = deploy_kwargs.get('salt_host', deploy_kwargs.get('host', None))
            if master_host is None:
                raise SaltCloudSystemExit(
                    'Host for new master {0} was not found, '
                    'aborting map'.format(
                        master_name
                    )
                )
            output[master_name] = out
        except StopIteration:
            log.debug('No make_master found in map')
            # Local master?
            # Generate the fingerprint of the master pubkey in order to
            # mitigate man-in-the-middle attacks
            master_pub = os.path.join(self.opts['pki_dir'], 'master.pub')
            if os.path.isfile(master_pub):
                master_finger = salt.utils.pem_finger(master_pub)

        opts = self.opts.copy()
        if self.opts['parallel']:
            # Force display_ssh_output to be False since the console will
            # need to be reset afterwards
            log.info(
                'Since parallel deployment is in use, ssh console output '
                'is disabled. All ssh output will be logged though'
            )
            opts['display_ssh_output'] = False

        local_master = master_name is None

        for name, profile in create_list:
            if name in (master_name, master_minion_name):
                # Already deployed, it's the master's minion
                continue

            if 'minion' in profile and profile['minion'].get('local_master', False) and \
                    profile['minion'].get('master', None) is not None:
                # The minion is explicitly defining a master and it's
                # explicitly saying it's the local one
                local_master = True

            if master_finger is not None and local_master is False:
                profile['master_finger'] = master_finger

            if master_host is not None:
                profile.setdefault('minion', {})
                profile['minion'].setdefault('master', master_host)

            if self.opts['parallel']:
                parallel_data.append({
                    'opts': opts,
                    'name': name,
                    'profile': profile,
                    'local_master': local_master
                })
                continue

            # Not deploying in parallel
            try:
                output[name] = self.create(
                    profile, local_master=local_master
                )
                if self.opts.get('show_deploy_args', False) is False \
                        and 'deploy_kwargs' in output \
                        and isinstance(output[name], dict):
                    output[name].pop('deploy_kwargs', None)
            except SaltCloudException as exc:
                log.error(
                    'Failed to deploy \'{0}\'. Error: {1}'.format(
                        name, exc
                    ),
                    # Show the traceback if the debug logging level is enabled
                    exc_info_on_loglevel=logging.DEBUG
                )
                output[name] = {'Error': str(exc)}

        for name in dmap.get('destroy', ()):
            output[name] = self.destroy(name)

        if self.opts['parallel'] and len(parallel_data) > 0:
            if 'pool_size' in self.opts:
                pool_size = self.opts['pool_size']
            else:
                pool_size = len(parallel_data)
            log.info('Cloud pool size: {0}'.format(pool_size))
            output_multip = enter_mainloop(
                _create_multiprocessing, parallel_data, pool_size=pool_size)
            # We have deployed in parallel, now do start action in
            # correct order based on dependencies.
            if self.opts['start_action']:
                actionlist = []
                grp = -1
                for key, val in six.itervalues(groupby(iter(dmap['create'])),
                                        lambda x: x['level']):
                    actionlist.append([])
                    grp += 1
                    for item in val:
                        actionlist[grp].append(item['name'])

                out = {}
                for group in actionlist:
                    log.info(
                        'Running {0} on {1}'.format(
                            self.opts['start_action'], ', '.join(group)
                        )
                    )
                    client = salt.client.get_local_client()
                    out.update(client.cmd(
                        ','.join(group), self.opts['start_action'],
                        timeout=self.opts['timeout'] * 60, expr_form='list'
                    ))
                for obj in output_multip:
                    next(six.itervalues(obj))['ret'] = out[next(six.iterkeys(obj))]
                    output.update(obj)
            else:
                for obj in output_multip:
                    output.update(obj)

        return output


def init_pool_worker():
    '''
    Make every worker ignore KeyboarInterrup's since it will be handled by the
    parent process.
    '''
    signal.signal(signal.SIGINT, signal.SIG_IGN)


def create_multiprocessing(parallel_data, queue=None):
    '''
    This function will be called from another process when running a map in
    parallel mode. The result from the create is always a json object.
    '''
    reinit_crypto()

    parallel_data['opts']['output'] = 'json'
    cloud = Cloud(parallel_data['opts'])
    try:
        output = cloud.create(
            parallel_data['profile'],
            local_master=parallel_data['local_master']
        )
    except SaltCloudException as exc:
        log.error(
            'Failed to deploy \'{0[name]}\'. Error: {1}'.format(
                parallel_data, exc
            ),
            # Show the traceback if the debug logging level is enabled
            exc_info_on_loglevel=logging.DEBUG
        )
        return {parallel_data['name']: {'Error': str(exc)}}

    if parallel_data['opts'].get('show_deploy_args', False) is False and isinstance(output, dict):
        output.pop('deploy_kwargs', None)

    return {
        parallel_data['name']: salt.utils.cloud.simple_types_filter(output)
    }


def destroy_multiprocessing(parallel_data, queue=None):
    '''
    This function will be called from another process when running a map in
    parallel mode. The result from the destroy is always a json object.
    '''
    reinit_crypto()

    parallel_data['opts']['output'] = 'json'
    clouds = salt.loader.clouds(parallel_data['opts'])

    try:
        fun = clouds['{0}.destroy'.format(parallel_data['driver'])]
        with context.func_globals_inject(
            fun,
            __active_provider_name__=':'.join([
                parallel_data['alias'],
                parallel_data['driver']
            ])
        ):
            output = fun(parallel_data['name'])

    except SaltCloudException as exc:
        log.error(
            'Failed to destroy {0}. Error: {1}'.format(
                parallel_data['name'], exc
            ),
            # Show the traceback if the debug logging level is enabled
            exc_info_on_loglevel=logging.DEBUG
        )
        return {parallel_data['name']: {'Error': str(exc)}}

    return {
        parallel_data['name']: salt.utils.cloud.simple_types_filter(output)
    }


def run_parallel_map_providers_query(data, queue=None):
    '''
    This function will be called from another process when building the
    providers map.
    '''
    reinit_crypto()

    cloud = Cloud(data['opts'])
    try:
        with context.func_globals_inject(
            cloud.clouds[data['fun']],
            __active_provider_name__=':'.join([
                data['alias'],
                data['driver']
            ])
        ):
            return (
                data['alias'],
                data['driver'],
                salt.utils.cloud.simple_types_filter(
                    cloud.clouds[data['fun']]()
                )
            )
    except Exception as err:
        log.debug(
            'Failed to execute \'{0}()\' while querying for running '
            'nodes: {1}'.format(data['fun'], err),
            # Show the traceback if the debug logging level is
            # enabled
            exc_info_on_loglevel=logging.DEBUG
        )
        # Failed to communicate with the provider, don't list any nodes
        return data['alias'], data['driver'], ()


# for pickle and multiprocessing, we can't use directly decorators
def _run_parallel_map_providers_query(*args, **kw):
    return communicator(run_parallel_map_providers_query)(*args[0], **kw)


def _destroy_multiprocessing(*args, **kw):
    return communicator(destroy_multiprocessing)(*args[0], **kw)


def _create_multiprocessing(*args, **kw):
    return communicator(create_multiprocessing)(*args[0], **kw)

#<|MERGE_RESOLUTION|>--- conflicted
+++ resolved
@@ -1202,19 +1202,10 @@
         if 'append_domain' in minion_dict:
             key_id = '.'.join([key_id, minion_dict['append_domain']])
 
-<<<<<<< HEAD
-        if make_master is True:
-            if 'master_pub' not in vm_ and 'master_pem' not in vm_:
-                log.debug(
-                    'Generating the master keys for \'{0[name]}\''.format(
-                        vm_
-                    )
-=======
         if make_master is True and 'master_pub' not in vm_ and 'master_pem' not in vm_:
             log.debug(
-                'Generating the master keys for {0[name]!r}'.format(
+                'Generating the master keys for \'{0[name]}\''.format(
                     vm_
->>>>>>> 249f55cd
                 )
             )
             master_priv, master_pub = salt.utils.cloud.gen_keys(
