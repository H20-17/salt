--- conflicted
+++ resolved
@@ -467,25 +467,12 @@
             data['run'] = True
         log.info('Running Job: %s', name)
 
-<<<<<<< HEAD
         # Grab run, assume True
         run = data.get('run', True)
         if run:
+            now = datetime.datetime.now()
             self._run_job(_func, data)
-=======
-        now = datetime.datetime.now()
-        if not self.standalone:
-            data = self._check_max_running(func,
-                                           data,
-                                           self.opts,
-                                           now)
-
-        # Grab run, assume True
-        run = data.get('run', True)
-        if run:
-            self._run_job(func, data)
             data['_last_run'] = now
->>>>>>> a4156f1a
 
     def enable_schedule(self):
         '''
