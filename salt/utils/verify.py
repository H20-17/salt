--- conflicted
+++ resolved
@@ -23,13 +23,9 @@
 
 # Import salt libs
 from salt.log import is_console_configured
-<<<<<<< HEAD
+from salt.log.setup import LOG_LEVELS
 from salt.exceptions import SaltClientError, SaltSystemExit, \
     CommandExecutionError
-=======
-from salt.log.setup import LOG_LEVELS
-from salt.exceptions import SaltClientError, SaltSystemExit
->>>>>>> 2ef59667
 import salt.defaults.exitcodes
 import salt.utils
 
@@ -520,9 +516,10 @@
     '''
     If an insecre logging configuration is found, show a warning
     '''
-<<<<<<< HEAD
-    if opts.get('log_level') in ('garbage', 'trace', 'debug'):
-        log.warning('Insecure logging configuration detected! Sensitive data may be logged.')
+    level = LOG_LEVELS.get(opts.get('log_level').lower(), logging.NOTSET)
+
+    if level < logging.INFO:
+        log.warn('Insecure logging configuration detected! Sensitive data may be logged.')
 
 
 def win_verify_env(dirs, user, permissive=False, pki_dir='', skip_extra=False):
@@ -591,10 +588,4 @@
 
     if skip_extra is False:
         # Run the extra verification checks
-        zmq_version()
-=======
-    level = LOG_LEVELS.get(opts.get('log_level').lower(), logging.NOTSET)
-
-    if level < logging.INFO:
-        log.warn('Insecure logging configuration detected! Sensitive data may be logged.')
->>>>>>> 2ef59667
+        zmq_version()