--- conflicted
+++ resolved
@@ -1,12 +1,3 @@
-<<<<<<< HEAD
-'''
-The default templating engine, process sls file with the jinja2 templating engine.
-
-This renderer will take a sls file authored as a jinja2 template, render it, and
-return the rendered result as a string.
-'''
-=======
->>>>>>> c343cf12
 from __future__ import absolute_import
 
 # Import Salt libs
@@ -18,18 +9,12 @@
 def render(template_file, env='', sls='', argline='', context=None, **kws):
     '''
     Render the template_file, passing the functions and grains into the
-<<<<<<< HEAD
-    rendering system. Return rendered content as a string.
+    Jinja rendering system.
 
     Renderer options:
 
         -s    Interpret renderer input as a string rather than as a file path.
 
-=======
-    Jinja rendering system.
-
-    :rtype: string
->>>>>>> c343cf12
     '''
     if argline == '-s':
         from_str = True
