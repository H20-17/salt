--- conflicted
+++ resolved
@@ -171,19 +171,11 @@
 
                 if __opts__['test']:
                     ret.update({'comment': 'Updated permissions will be applied for '
-<<<<<<< HEAD
                                            '{0}: {1} -> {2}'.format(
                         acl_name,
-                        six.text_type(user[_search_name]['octal']),
+                        new_perms,
                         perms),
                         'result': None, 'changes': changes})
-=======
-                                '{0}: {1} -> {2}'.format(
-                                    acl_name,
-                                    new_perms,
-                                    perms),
-                                'result': None, 'changes': changes})
->>>>>>> a4156f1a
                     return ret
                 try:
                     if force:
