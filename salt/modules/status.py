# -*- coding: utf-8 -*-
'''
Module for returning various status data about a minion.
These data can be useful for compiling into stats later.
'''


# Import python libs
from __future__ import absolute_import
import datetime
import os
import re
import fnmatch
import collections
import copy
import time

# Import 3rd-party libs
import salt.ext.six as six
from salt.ext.six.moves import range  # pylint: disable=import-error,no-name-in-module,redefined-builtin

# Import salt libs
import salt.config
import salt.minion
import salt.utils
import salt.utils.event
from salt.utils.network import host_to_ips as _host_to_ips
from salt.utils.network import remote_port_tcp as _remote_port_tcp
from salt.ext.six.moves import zip
from salt.exceptions import CommandExecutionError

__virtualname__ = 'status'
__opts__ = {}

# Don't shadow built-in's.
__func_alias__ = {
    'time_': 'time'
}


def __virtual__():
    if salt.utils.is_windows():
        return False, 'Windows platform is not supported by this module'

    return __virtualname__


def _number(text):
    '''
    Convert a string to a number.
    Returns an integer if the string represents an integer, a floating
    point number if the string is a real number, or the string unchanged
    otherwise.
    '''
    if text.isdigit():
        return int(text)
    try:
        return float(text)
    except ValueError:
        return text


def procs():
    '''
    Return the process data

    CLI Example:

    .. code-block:: bash

        salt '*' status.procs
    '''
    # Get the user, pid and cmd
    ret = {}
    uind = 0
    pind = 0
    cind = 0
    plines = __salt__['cmd.run'](__grains__['ps']).splitlines()
    guide = plines.pop(0).split()
    if 'USER' in guide:
        uind = guide.index('USER')
    elif 'UID' in guide:
        uind = guide.index('UID')
    if 'PID' in guide:
        pind = guide.index('PID')
    if 'COMMAND' in guide:
        cind = guide.index('COMMAND')
    elif 'CMD' in guide:
        cind = guide.index('CMD')
    for line in plines:
        if not line:
            continue
        comps = line.split()
        ret[comps[pind]] = {'user': comps[uind],
                            'cmd': ' '.join(comps[cind:])}
    return ret


def custom():
    '''
    Return a custom composite of status data and info for this minion,
    based on the minion config file. An example config like might be::

        status.cpustats.custom: [ 'cpu', 'ctxt', 'btime', 'processes' ]

    Where status refers to status.py, cpustats is the function
    where we get our data, and custom is this function It is followed
    by a list of keys that we want returned.

    This function is meant to replace all_status(), which returns
    anything and everything, which we probably don't want.

    By default, nothing is returned. Warning: Depending on what you
    include, there can be a LOT here!

    CLI Example:

    .. code-block:: bash

        salt '*' status.custom
    '''
    ret = {}
    conf = __salt__['config.dot_vals']('status')
    for key, val in six.iteritems(conf):
        func = '{0}()'.format(key.split('.')[1])
        vals = eval(func)  # pylint: disable=W0123

        for item in val:
            ret[item] = vals[item]

    return ret


def uptime():
    '''
    Return the uptime for this system.

    .. versionchanged:: 2015.8.9
        The uptime function was changed to return a dictionary of easy-to-read
        key/value pairs containing uptime information, instead of the output
        from a ``cmd.run`` call.
    .. versionchanged:: carbon
        Fall back to output of `uptime` when /proc/uptime is not available.

    CLI Example:

    .. code-block:: bash

        salt '*' status.uptime
    '''
    ut_ret = {'seconds': 0}
    if salt.utils.is_linux():
        ut_path = "/proc/uptime"
        if not os.path.exists(ut_path):
            raise CommandExecutionError("File {ut_path} was not found.".format(ut_path=ut_path))
        ut_ret['seconds'] = int(float(open(ut_path).read().strip().split()[0]))
    elif salt.utils.is_sunos():
        cmd = "kstat -p unix:0:system_misc:boot_time | nawk '{printf \"%d\\n\", srand()-$2}'"
        ut_ret['seconds'] = int(__salt__['cmd.shell'](cmd, output_loglevel='trace').strip() or 0)
    else:
<<<<<<< HEAD
        return __salt__['cmd.run']('uptime')
=======
        raise CommandExecutionError('This platform is not supported')
>>>>>>> 1e97df75

    utc_time = datetime.datetime.utcfromtimestamp(time.time() - ut_ret['seconds'])
    ut_ret['since_iso'] = utc_time.isoformat()
    ut_ret['since_t'] = time.mktime(utc_time.timetuple())
    ut_ret['days'] = ut_ret['seconds'] // 60 // 60 // 24
    hours = (ut_ret['seconds'] - (ut_ret['days'] * 24 * 60 * 60)) // 60 // 60
    minutes = ((ut_ret['seconds'] - (ut_ret['days'] * 24 * 60 * 60)) // 60) - hours * 60
    ut_ret['time'] = '{0}:{1}'.format(hours, minutes)
    ut_ret['users'] = len(__salt__['cmd.run']("who -s").split(os.linesep))

    return ut_ret


def loadavg():
    '''
    Return the load averages for this minion

    CLI Example:

    .. code-block:: bash

        salt '*' status.loadavg
    '''
    load_avg = os.getloadavg()
    return {'1-min': load_avg[0],
            '5-min': load_avg[1],
            '15-min': load_avg[2]}


def cpustats():
    '''
    Return the CPU stats for this minion

    CLI Example:

    .. code-block:: bash

        salt '*' status.cpustats
    '''
    def linux_cpustats():
        '''
        linux specific implementation of cpustats
        '''
        ret = {}
        try:
            with salt.utils.fopen('/proc/stat', 'r') as fp_:
                stats = fp_.read()
        except IOError:
            pass
        else:
            for line in stats.splitlines():
                if not line:
                    continue
                comps = line.split()
                if comps[0] == 'cpu':
                    ret[comps[0]] = {'idle': _number(comps[4]),
                                     'iowait': _number(comps[5]),
                                     'irq': _number(comps[6]),
                                     'nice': _number(comps[2]),
                                     'softirq': _number(comps[7]),
                                     'steal': _number(comps[8]),
                                     'system': _number(comps[3]),
                                     'user': _number(comps[1])}
                elif comps[0] == 'intr':
                    ret[comps[0]] = {'total': _number(comps[1]),
                                     'irqs': [_number(x) for x in comps[2:]]}
                elif comps[0] == 'softirq':
                    ret[comps[0]] = {'total': _number(comps[1]),
                                     'softirqs': [_number(x) for x in comps[2:]]}
                else:
                    ret[comps[0]] = _number(comps[1])
        return ret

    def freebsd_cpustats():
        '''
        freebsd specific implementation of cpustats
        '''
        vmstat = __salt__['cmd.run']('vmstat -P').splitlines()
        vm0 = vmstat[0].split()
        cpu0loc = vm0.index('cpu0')
        vm1 = vmstat[1].split()
        usloc = vm1.index('us')
        vm2 = vmstat[2].split()
        cpuctr = 0
        ret = {}
        for cpu in vm0[cpu0loc:]:
            ret[cpu] = {'us': _number(vm2[usloc + 3 * cpuctr]),
                        'sy': _number(vm2[usloc + 1 + 3 * cpuctr]),
                        'id': _number(vm2[usloc + 2 + 3 * cpuctr]), }
            cpuctr += 1
        return ret

    def sunos_cpustats():
        '''
        sunos specific implementation of cpustats
        '''
        mpstat = __salt__['cmd.run']('mpstat 1 2').splitlines()
        fields = mpstat[0].split()
        ret = {}
        for cpu in mpstat:
            if cpu.startswith('CPU'):
                continue
            cpu = cpu.split()
            ret[_number(cpu[0])] = {}
            for i in range(1, len(fields)-1):
                ret[_number(cpu[0])][fields[i]] = _number(cpu[i])
        return ret

    # dict that return a function that does the right thing per platform
    get_version = {
        'Linux': linux_cpustats,
        'FreeBSD': freebsd_cpustats,
        'SunOS': sunos_cpustats,
    }

    errmsg = 'This method is unsupported on the current operating system!'
    return get_version.get(__grains__['kernel'], lambda: errmsg)()


def meminfo():
    '''
    Return the memory info for this minion

    CLI Example:

    .. code-block:: bash

        salt '*' status.meminfo
    '''
    def linux_meminfo():
        '''
        linux specific implementation of meminfo
        '''
        ret = {}
        try:
            with salt.utils.fopen('/proc/meminfo', 'r') as fp_:
                stats = fp_.read()
        except IOError:
            pass
        else:
            for line in stats.splitlines():
                if not line:
                    continue
                comps = line.split()
                comps[0] = comps[0].replace(':', '')
                ret[comps[0]] = {
                    'value': comps[1],
                }
                if len(comps) > 2:
                    ret[comps[0]]['unit'] = comps[2]
        return ret

    def freebsd_meminfo():
        '''
        freebsd specific implementation of meminfo
        '''
        sysctlvm = __salt__['cmd.run']('sysctl vm').splitlines()
        sysctlvm = [x for x in sysctlvm if x.startswith('vm')]
        sysctlvm = [x.split(':') for x in sysctlvm]
        sysctlvm = [[y.strip() for y in x] for x in sysctlvm]
        sysctlvm = [x for x in sysctlvm if x[1]]  # If x[1] not empty

        ret = {}
        for line in sysctlvm:
            ret[line[0]] = line[1]
        # Special handling for vm.total as it's especially important
        sysctlvmtot = __salt__['cmd.run']('sysctl -n vm.vmtotal').splitlines()
        sysctlvmtot = [x for x in sysctlvmtot if x]
        ret['vm.vmtotal'] = sysctlvmtot
        return ret
    # dict that return a function that does the right thing per platform
    get_version = {
        'Linux': linux_meminfo,
        'FreeBSD': freebsd_meminfo,
    }

    errmsg = 'This method is unsupported on the current operating system!'
    return get_version.get(__grains__['kernel'], lambda: errmsg)()


def cpuinfo():
    '''
    ..versionchanged:: 2016.3.2
    Return the CPU info for this minion

    CLI Example:

    .. code-block:: bash

        salt '*' status.cpuinfo
    '''
    def linux_cpuinfo():
        '''
        linux specific cpuinfo implementation
        '''
        ret = {}
        try:
            with salt.utils.fopen('/proc/cpuinfo', 'r') as fp_:
                stats = fp_.read()
        except IOError:
            pass
        else:
            for line in stats.splitlines():
                if not line:
                    continue
                comps = line.split(':')
                comps[0] = comps[0].strip()
                if comps[0] == 'flags':
                    ret[comps[0]] = comps[1].split()
                else:
                    ret[comps[0]] = comps[1].strip()
        return ret

    def bsd_cpuinfo():
        '''
        freebsd specific cpuinfo implementation
        '''
        freebsd_cmd = 'sysctl hw.model hw.ncpu'
        ret = {}
        for line in __salt__['cmd.run'](freebsd_cmd).splitlines():
            if not line:
                continue
            comps = line.split(':')
            comps[0] = comps[0].strip()
            ret[comps[0]] = comps[1].strip()
        return ret

    def sunos_cpuinfo():
        '''
        sunos specific cpuinfo implementation
        '''
        ret = {}
        ret['isainfo'] = {}
        for line in __salt__['cmd.run']('isainfo -x').splitlines():
            # Note: isainfo is per-system and not per-cpu
            # Output Example:
            #amd64: rdrand f16c vmx avx xsave pclmulqdq aes sse4.2 sse4.1 ssse3 popcnt tscp cx16 sse3 sse2 sse fxsr mmx cmov amd_sysc cx8 tsc fpu
            #i386: rdrand f16c vmx avx xsave pclmulqdq aes sse4.2 sse4.1 ssse3 popcnt tscp ahf cx16 sse3 sse2 sse fxsr mmx cmov sep cx8 tsc fpu
            if not line:
                continue
            comps = line.split(':')
            comps[0] = comps[0].strip()
            ret['isainfo'][comps[0]] = sorted(comps[1].strip().split())
        ret['psrinfo'] = []
        procn = None
        for line in __salt__['cmd.run']('psrinfo -v -p').splitlines():
            # Output Example:
            #The physical processor has 6 cores and 12 virtual processors (0-5 12-17)
            #  The core has 2 virtual processors (0 12)
            #  The core has 2 virtual processors (1 13)
            #  The core has 2 virtual processors (2 14)
            #  The core has 2 virtual processors (3 15)
            #  The core has 2 virtual processors (4 16)
            #  The core has 2 virtual processors (5 17)
            #    x86 (GenuineIntel 306E4 family 6 model 62 step 4 clock 2100 MHz)
            #      Intel(r) Xeon(r) CPU E5-2620 v2 @ 2.10GHz
            #The physical processor has 6 cores and 12 virtual processors (6-11 18-23)
            #  The core has 2 virtual processors (6 18)
            #  The core has 2 virtual processors (7 19)
            #  The core has 2 virtual processors (8 20)
            #  The core has 2 virtual processors (9 21)
            #  The core has 2 virtual processors (10 22)
            #  The core has 2 virtual processors (11 23)
            #    x86 (GenuineIntel 306E4 family 6 model 62 step 4 clock 2100 MHz)
            #      Intel(r) Xeon(r) CPU E5-2620 v2 @ 2.10GHz
            #
            # Output Example 2:
            #The physical processor has 4 virtual processors (0-3)
            #  x86 (GenuineIntel 406D8 family 6 model 77 step 8 clock 2400 MHz)
            #        Intel(r) Atom(tm) CPU  C2558  @ 2.40GHz
            if not line:
                continue
            if line.startswith('The physical processor'):
                procn = len(ret['psrinfo'])
                line = line.split()
                ret['psrinfo'].append({})
                if 'cores' in line:
                    ret['psrinfo'][procn]['topology'] = {}
                    ret['psrinfo'][procn]['topology']['cores'] = _number(line[4])
                    ret['psrinfo'][procn]['topology']['threads'] = _number(line[7])
                elif 'virtual' in line:
                    ret['psrinfo'][procn]['topology'] = {}
                    ret['psrinfo'][procn]['topology']['threads'] = _number(line[4])
            elif line.startswith(' ' * 6):  # 3x2 space indent
                ret['psrinfo'][procn]['name'] = line.strip()
            elif line.startswith(' ' * 4):  # 2x2 space indent
                line = line.strip().split()
                ret['psrinfo'][procn]['vendor'] = line[1][1:]
                ret['psrinfo'][procn]['family'] = _number(line[4])
                ret['psrinfo'][procn]['model'] = _number(line[6])
                ret['psrinfo'][procn]['step'] = _number(line[8])
                ret['psrinfo'][procn]['clock'] = "{0} {1}".format(line[10], line[11][:-1])
        return ret

    # dict that returns a function that does the right thing per platform
    get_version = {
        'Linux': linux_cpuinfo,
        'FreeBSD': bsd_cpuinfo,
        'OpenBSD': bsd_cpuinfo,
        'SunOS': sunos_cpuinfo,
    }

    errmsg = 'This method is unsupported on the current operating system!'
    return get_version.get(__grains__['kernel'], lambda: errmsg)()


def diskstats():
    '''
    ..versionchanged:: 2016.3.2
    Return the disk stats for this minion

    CLI Example:

    .. code-block:: bash

        salt '*' status.diskstats
    '''
    def linux_diskstats():
        '''
        linux specific implementation of diskstats
        '''
        ret = {}
        try:
            with salt.utils.fopen('/proc/diskstats', 'r') as fp_:
                stats = fp_.read()
        except IOError:
            pass
        else:
            for line in stats.splitlines():
                if not line:
                    continue
                comps = line.split()
                ret[comps[2]] = {
                    'major': _number(comps[0]),
                    'minor': _number(comps[1]),
                    'device': _number(comps[2]),
                    'reads_issued': _number(comps[3]),
                    'reads_merged': _number(comps[4]),
                    'sectors_read': _number(comps[5]),
                    'ms_spent_reading': _number(comps[6]),
                    'writes_completed': _number(comps[7]),
                    'writes_merged': _number(comps[8]),
                    'sectors_written': _number(comps[9]),
                    'ms_spent_writing': _number(comps[10]),
                    'io_in_progress': _number(comps[11]),
                    'ms_spent_in_io': _number(comps[12]),
                    'weighted_ms_spent_in_io': _number(comps[13])
                }
        return ret

    def generic_diskstats():
        '''
        generic implementation of diskstats
        note: freebsd and sunos
        '''
        ret = {}
        iostat = __salt__['cmd.run']('iostat -xzd').splitlines()
        header = iostat[1]
        for line in iostat[2:]:
            comps = line.split()
            ret[comps[0]] = {}
            for metric, value in zip(header.split()[1:], comps[1:]):
                ret[comps[0]][metric] = _number(value)
        return ret

    # dict that return a function that does the right thing per platform
    get_version = {
        'Linux': linux_diskstats,
        'FreeBSD': generic_diskstats,
        'SunOS': generic_diskstats,
    }

    errmsg = 'This method is unsupported on the current operating system!'
    return get_version.get(__grains__['kernel'], lambda: errmsg)()


def diskusage(*args):
    '''
    Return the disk usage for this minion

    Usage::

        salt '*' status.diskusage [paths and/or filesystem types]

    CLI Example:

    .. code-block:: bash

        salt '*' status.diskusage         # usage for all filesystems
        salt '*' status.diskusage / /tmp  # usage for / and /tmp
        salt '*' status.diskusage ext?    # usage for ext[234] filesystems
        salt '*' status.diskusage / ext?  # usage for / and all ext filesystems
    '''
    selected = set()
    fstypes = set()
    if not args:
        # select all filesystems
        fstypes.add('*')
    else:
        for arg in args:
            if arg.startswith('/'):
                # select path
                selected.add(arg)
            else:
                # select fstype
                fstypes.add(arg)

    if fstypes:
        # determine which mount points host the specified fstypes
        regex = re.compile(
            '|'.join(
                fnmatch.translate(fstype).format('(%s)') for fstype in fstypes
            )
        )
        # ifile source of data varies with OS, otherwise all the same
        if __grains__['kernel'] == 'Linux':
            try:
                with salt.utils.fopen('/proc/mounts', 'r') as fp_:
                    ifile = fp_.read().splitlines()
            except OSError:
                return {}
        elif __grains__['kernel'] in ('FreeBSD', 'SunOS'):
            ifile = __salt__['cmd.run']('mount -p').splitlines()
        else:
            ifile = []

        for line in ifile:
            comps = line.split()
            if __grains__['kernel'] == 'SunOS':
                if len(comps) >= 4:
                    mntpt = comps[2]
                    fstype = comps[3]
                    if regex.match(fstype):
                        selected.add(mntpt)
            else:
                if len(comps) >= 3:
                    mntpt = comps[1]
                    fstype = comps[2]
                    if regex.match(fstype):
                        selected.add(mntpt)

    # query the filesystems disk usage
    ret = {}
    for path in selected:
        fsstats = os.statvfs(path)
        blksz = fsstats.f_bsize
        available = fsstats.f_bavail * blksz
        total = fsstats.f_blocks * blksz
        ret[path] = {"available": available, "total": total}
    return ret


def vmstats():
    '''
    ..versionchanged:: 2016.3.2
    Return the virtual memory stats for this minion

    CLI Example:

    .. code-block:: bash

        salt '*' status.vmstats
    '''
    def linux_vmstats():
        '''
        linux specific implementation of vmstats
        '''
        ret = {}
        try:
            with salt.utils.fopen('/proc/vmstat', 'r') as fp_:
                stats = fp_.read()
        except IOError:
            pass
        else:
            for line in stats.splitlines():
                if not line:
                    continue
                comps = line.split()
                ret[comps[0]] = _number(comps[1])
        return ret

    def generic_vmstats():
        '''
        generic implementation of vmstats
        note: works on FreeBSD, SunOS and OpenBSD (possibly others)
        '''
        ret = {}
        for line in __salt__['cmd.run']('vmstat -s').splitlines():
            comps = line.split()
            if comps[0].isdigit():
                ret[' '.join(comps[1:])] = _number(comps[0].strip())
        return ret
    # dict that returns a function that does the right thing per platform
    get_version = {
        'Linux': linux_vmstats,
        'FreeBSD': generic_vmstats,
        'OpenBSD': generic_vmstats,
        'SunOS': generic_vmstats,
    }

    errmsg = 'This method is unsupported on the current operating system!'
    return get_version.get(__grains__['kernel'], lambda: errmsg)()


def nproc():
    '''
    Return the number of processing units available on this system

    CLI Example:

    .. code-block:: bash

        salt '*' status.nproc
    '''
    try:
        return _number(__salt__['cmd.run']('nproc').strip())
    except ValueError:
        return 0


def netstats():
    '''
    Return the network stats for this minion

    CLI Example:

    .. code-block:: bash

        salt '*' status.netstats
    '''
    def linux_netstats():
        '''
        freebsd specific netstats implementation
        '''
        ret = {}
        try:
            with salt.utils.fopen('/proc/net/netstat', 'r') as fp_:
                stats = fp_.read()
        except IOError:
            pass
        else:
            headers = ['']
            for line in stats.splitlines():
                if not line:
                    continue
                comps = line.split()
                if comps[0] == headers[0]:
                    index = len(headers) - 1
                    row = {}
                    for field in range(index):
                        if field < 1:
                            continue
                        else:
                            row[headers[field]] = _number(comps[field])
                    rowname = headers[0].replace(':', '')
                    ret[rowname] = row
                else:
                    headers = comps
        return ret

    def freebsd_netstats():
        '''
        freebsd specific netstats implementation
        '''
        ret = {}
        for line in __salt__['cmd.run']('netstat -s').splitlines():
            if line.startswith('\t\t'):
                continue  # Skip, too detailed
            if not line.startswith('\t'):
                key = line.split()[0]
                ret[key] = {}
            else:
                comps = line.split()
                if comps[0].isdigit():
                    ret[key][' '.join(comps[1:])] = comps[0]
        return ret

    def sunos_netstats():
        '''
        sunos specific netstats implementation
        '''
        ret = {}
        for line in __salt__['cmd.run']('netstat -s').splitlines():
            line = line.replace('=', ' = ').split()
            if len(line) > 6:
                line.pop(0)
            if '=' in line:
                if len(line) >= 3:
                    if line[2].isdigit() or line[2][0] == '-':
                        line[2] = _number(line[2])
                    ret[line[0]] = line[2]
                if len(line) >= 6:
                    if line[5].isdigit() or line[5][0] == '-':
                        line[5] = _number(line[5])
                    ret[line[3]] = line[5]
        return ret

    # dict that returns a function that does the right thing per platform
    get_version = {
        'Linux': linux_netstats,
        'FreeBSD': freebsd_netstats,
        'SunOS': sunos_netstats,
    }

    errmsg = 'This method is unsupported on the current operating system!'
    return get_version.get(__grains__['kernel'], lambda: errmsg)()


def netdev():
    '''
    ..versionchanged:: 2016.3.2
    Return the network device stats for this minion

    CLI Example:

    .. code-block:: bash

        salt '*' status.netdev
    '''
    def linux_netdev():
        '''
        linux specific implementation of netdev
        '''
        ret = {}
        try:
            with salt.utils.fopen('/proc/net/dev', 'r') as fp_:
                stats = fp_.read()
        except IOError:
            pass
        else:
            for line in stats.splitlines():
                if not line:
                    continue
                if line.find(':') < 0:
                    continue
                comps = line.split()
                # Fix lines like eth0:9999..'
                comps[0] = line.split(':')[0].strip()
                # Support lines both like eth0:999 and eth0: 9999
                comps.insert(1, line.split(':')[1].strip().split()[0])
                ret[comps[0]] = {'iface': comps[0],
                                 'rx_bytes': _number(comps[1]),
                                 'rx_compressed': _number(comps[7]),
                                 'rx_drop': _number(comps[4]),
                                 'rx_errs': _number(comps[3]),
                                 'rx_fifo': _number(comps[5]),
                                 'rx_frame': _number(comps[6]),
                                 'rx_multicast': _number(comps[8]),
                                 'rx_packets': _number(comps[2]),
                                 'tx_bytes': _number(comps[9]),
                                 'tx_carrier': _number(comps[15]),
                                 'tx_colls': _number(comps[14]),
                                 'tx_compressed': _number(comps[16]),
                                 'tx_drop': _number(comps[12]),
                                 'tx_errs': _number(comps[11]),
                                 'tx_fifo': _number(comps[13]),
                                 'tx_packets': _number(comps[10])}
        return ret

    def freebsd_netdev():
        '''
        freebsd specific implementation of netdev
        '''
        _dict_tree = lambda: collections.defaultdict(_dict_tree)
        ret = _dict_tree()
        netstat = __salt__['cmd.run']('netstat -i -n -4 -b -d').splitlines()
        netstat += __salt__['cmd.run']('netstat -i -n -6 -b -d').splitlines()[1:]
        header = netstat[0].split()
        for line in netstat[1:]:
            comps = line.split()
            for i in range(4, 13):  # The columns we want
                ret[comps[0]][comps[2]][comps[3]][header[i]] = _number(comps[i])
        return ret

    def sunos_netdev():
        '''
        sunos specific implementation of netdev
        '''
        ret = {}
        ##NOTE: we cannot use hwaddr_interfaces here, so we grab both ip4 and ip6
        for dev in __grains__['ip4_interfaces'].keys() + __grains__['ip6_interfaces'].keys():
            # fetch device info
            netstat_ipv4 = __salt__['cmd.run']('netstat -i -I {dev} -n -f inet'.format(dev=dev)).splitlines()
            netstat_ipv6 = __salt__['cmd.run']('netstat -i -I {dev} -n -f inet6'.format(dev=dev)).splitlines()

            # prepare data
            netstat_ipv4[0] = netstat_ipv4[0].split()
            netstat_ipv4[1] = netstat_ipv4[1].split()
            netstat_ipv6[0] = netstat_ipv6[0].split()
            netstat_ipv6[1] = netstat_ipv6[1].split()

            # add data
            ret[dev] = {}
            for i in range(len(netstat_ipv4[0])-1):
                if netstat_ipv4[0][i] == 'Name':
                    continue
                if netstat_ipv4[0][i] in ['Address', 'Net/Dest']:
                    ret[dev]['IPv4 {field}'.format(field=netstat_ipv4[0][i])] = netstat_ipv4[1][i]
                else:
                    ret[dev][netstat_ipv4[0][i]] = _number(netstat_ipv4[1][i])
            for i in range(len(netstat_ipv6[0])-1):
                if netstat_ipv6[0][i] == 'Name':
                    continue
                if netstat_ipv6[0][i] in ['Address', 'Net/Dest']:
                    ret[dev]['IPv6 {field}'.format(field=netstat_ipv6[0][i])] = netstat_ipv6[1][i]
                else:
                    ret[dev][netstat_ipv6[0][i]] = _number(netstat_ipv6[1][i])

        return ret

    # dict that returns a function that does the right thing per platform
    get_version = {
        'Linux': linux_netdev,
        'FreeBSD': freebsd_netdev,
        'SunOS': sunos_netdev,
    }

    errmsg = 'This method is unsupported on the current operating system!'
    return get_version.get(__grains__['kernel'], lambda: errmsg)()


def w():  # pylint: disable=C0103
    '''
    Return a list of logged in users for this minion, using the w command

    CLI Example:

    .. code-block:: bash

        salt '*' status.w
    '''
    user_list = []
    users = __salt__['cmd.run']('w -h').splitlines()
    for row in users:
        if not row:
            continue
        comps = row.split()
        rec = {'idle': comps[3],
               'jcpu': comps[4],
               'login': comps[2],
               'pcpu': comps[5],
               'tty': comps[1],
               'user': comps[0],
               'what': ' '.join(comps[6:])}
        user_list.append(rec)
    return user_list


def all_status():
    '''
    Return a composite of all status data and info for this minion.
    Warning: There is a LOT here!

    CLI Example:

    .. code-block:: bash

        salt '*' status.all_status
    '''
    return {'cpuinfo': cpuinfo(),
            'cpustats': cpustats(),
            'diskstats': diskstats(),
            'diskusage': diskusage(),
            'loadavg': loadavg(),
            'meminfo': meminfo(),
            'netdev': netdev(),
            'netstats': netstats(),
            'uptime': uptime(),
            'vmstats': vmstats(),
            'w': w()}


def pid(sig):
    '''
    Return the PID or an empty string if the process is running or not.
    Pass a signature to use to find the process via ps.  Note you can pass
    a Python-compatible regular expression to return all pids of
    processes matching the regexp.

    CLI Example:

    .. code-block:: bash

        salt '*' status.pid <sig>
    '''

    cmd = __grains__['ps']
    output = __salt__['cmd.run_stdout'](cmd)

    pids = ''
    for line in output.splitlines():
        if 'status.pid' in line:
            continue
        if re.search(sig, line):
            if pids:
                pids += '\n'
            pids += line.split()[1]

    return pids


def version():
    '''
    Return the system version for this minion

    CLI Example:

    .. code-block:: bash

        salt '*' status.version
    '''
    def linux_version():
        '''
        linux specific implementation of version
        '''
        try:
            with salt.utils.fopen('/proc/version', 'r') as fp_:
                return fp_.read().strip()
        except IOError:
            return {}

    # dict that returns a function that does the right thing per platform
    get_version = {
        'Linux': linux_version,
        'FreeBSD': lambda: __salt__['cmd.run']('sysctl -n kern.version'),
    }

    errmsg = 'This method is unsupported on the current operating system!'
    return get_version.get(__grains__['kernel'], lambda: errmsg)()


def master(master=None, connected=True):
    '''
    .. versionadded:: 2014.7.0

    Return the connection status with master. Fire an event if the
    connection to master is not as expected. This function is meant to be
    run via a scheduled job from the minion. If master_ip is an FQDN/Hostname,
    it must be resolvable to a valid IPv4 address.

    CLI Example:

    .. code-block:: bash

        salt '*' status.master
    '''

    # the default publishing port
    port = 4505
    master_ips = None

    if __salt__['config.get']('publish_port') != '':
        port = int(__salt__['config.get']('publish_port'))

    # Check if we have FQDN/hostname defined as master
    # address and try resolving it first. _remote_port_tcp
    # only works with IP-addresses.
    if master is not None:
        master_ips = _host_to_ips(master)

    master_connection_status = False
    if master_ips:
        ips = _remote_port_tcp(port)
        for master_ip in master_ips:
            if master_ip in ips:
                master_connection_status = True
                break

    if master_connection_status is not connected:
        event = salt.utils.event.get_event('minion', opts=__opts__, listen=False)
        if master_connection_status:
            event.fire_event({'master': master}, salt.minion.master_event(type='connected'))
        else:
            event.fire_event({'master': master}, salt.minion.master_event(type='disconnected'))

    return master_connection_status


def ping_master(master):
    '''
    .. versionadded:: 2016.3.0

    Sends ping request to the given master. Fires '__master_failback' event on success.
    Returns bool result.

    CLI Example:

    .. code-block:: bash

        salt '*' status.ping_master localhost
    '''
    if master is None or master == '':
        return False

    opts = copy.deepcopy(__opts__)
    opts['master'] = master
    if 'master_ip' in opts:  # avoid 'master ip changed' warning
        del opts['master_ip']
    opts.update(salt.minion.prep_ip_port(opts))
    try:
        opts.update(salt.minion.resolve_dns(opts, fallback=False))
    except Exception:
        return False

    timeout = opts.get('auth_timeout', 60)
    load = {'cmd': 'ping'}

    result = False
    channel = salt.transport.client.ReqChannel.factory(opts, crypt='clear')
    try:
        payload = channel.send(load, tries=0, timeout=timeout)
        result = True
    except Exception as e:
        pass

    if result:
        event = salt.utils.event.get_event('minion', opts=__opts__, listen=False)
        event.fire_event({'master': master}, salt.minion.master_event(type='failback'))

    return result


def time_(format='%A, %d. %B %Y %I:%M%p'):
    '''
    .. versionadded:: 2016.3.0

    Return the current time on the minion,
    formatted based on the format parameter.

    Default date format: Monday, 27. July 2015 07:55AM

    CLI Example:

    .. code-block:: bash

        salt '*' status.time

        salt '*' status.time '%s'

    '''

    dt = datetime.datetime.today()
    return dt.strftime(format)<|MERGE_RESOLUTION|>--- conflicted
+++ resolved
@@ -158,11 +158,7 @@
         cmd = "kstat -p unix:0:system_misc:boot_time | nawk '{printf \"%d\\n\", srand()-$2}'"
         ut_ret['seconds'] = int(__salt__['cmd.shell'](cmd, output_loglevel='trace').strip() or 0)
     else:
-<<<<<<< HEAD
         return __salt__['cmd.run']('uptime')
-=======
-        raise CommandExecutionError('This platform is not supported')
->>>>>>> 1e97df75
 
     utc_time = datetime.datetime.utcfromtimestamp(time.time() - ut_ret['seconds'])
     ut_ret['since_iso'] = utc_time.isoformat()
