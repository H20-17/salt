--- conflicted
+++ resolved
@@ -13,30 +13,17 @@
 These settings can be overridden by adding `context and `kubeconfig` or
 `kubeconfig_data` parameters when calling a function.
 
-<<<<<<< HEAD
 The data format for `kubernetes.kubeconfig-data` value is the content of
 `kubeconfig` base64 encoded in one line.
 
 Only `kubeconfig` or `kubeconfig-data` should be provided. In case both are
 provided `kubeconfig` entry is preferred.
-=======
-These settings can be also overridden by adding `api_url`, `api_user`,
-`api_password`, `api_certificate_authority_file`, `api_client_certificate_file`
-or `api_client_key_file` parameters when calling a function:
-
-The data format for `kubernetes.*-data` values is the same as provided in `kubeconfig`.
-It's base64 encoded certificates/keys in one line.
-
-For an item only one field should be provided. Either a `data` or a `file` entry.
-In case both are provided the `file` entry is preferred.
->>>>>>> 0faced1d
 
 .. code-block:: bash
 
     salt '*' kubernetes.nodes kubeconfig=/etc/salt/k8s/kubeconfig context=minikube
 
 .. versionadded: 2017.7.0
-<<<<<<< HEAD
 .. versionchanged:: Fluorine
 
 .. warning::
@@ -55,15 +42,6 @@
     - kubernetes.kubeconfig or kubernetes.kubeconfig-data
     - kubernetes.context
 
-=======
-
-.. warning::
-
-    Configuration options will change in Flourine. All options above will be replaced by:
-
-    - kubernetes.kubeconfig or kubernetes.kubeconfig-data
-    - kubernetes.context
->>>>>>> 0faced1d
 '''
 
 # Import Python Futures
@@ -1562,11 +1540,7 @@
     '''
     Converts a dictionary into kubernetes AppsV1beta1DeploymentSpec instance.
     '''
-<<<<<<< HEAD
-    spec_obj = AppsV1beta1DeploymentSpec(template="")
-=======
     spec_obj = AppsV1beta1DeploymentSpec(template=spec.get('template', ''))
->>>>>>> 0faced1d
     for key, value in iteritems(spec):
         if hasattr(spec_obj, key):
             setattr(spec_obj, key, value)
