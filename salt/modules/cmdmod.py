# -*- coding: utf-8 -*-
'''
A module for shelling out.

Keep in mind that this module is insecure, in that it can give whomever has
access to the master root execution access to all salt minions.
'''
from __future__ import absolute_import

# Import python libs
import functools
import glob
import json
import logging
import os
import shutil
import subprocess
import sys
import time
import traceback
import fnmatch
import base64
import re
import tempfile

# Import salt libs
import salt.utils.args
import salt.utils.data
import salt.utils.files
import salt.utils.path
import salt.utils.platform
import salt.utils.powershell
import salt.utils.stringutils
import salt.utils.templates
import salt.utils.timed_subprocess
import salt.utils.user
import salt.utils.versions
import salt.utils.vt
import salt.grains.extra
from salt.ext import six
from salt.exceptions import CommandExecutionError, TimedProcTimeoutError, \
    SaltInvocationError
from salt.log import LOG_LEVELS
from salt.ext.six.moves import range, zip
from salt.ext.six.moves import shlex_quote as _cmd_quote
from salt.utils.locales import sdecode

# Only available on POSIX systems, nonfatal on windows
try:
    import pwd
except ImportError:
    pass

if salt.utils.platform.is_windows():
    from salt.utils.win_runas import runas as win_runas
    HAS_WIN_RUNAS = True
else:
    HAS_WIN_RUNAS = False

__proxyenabled__ = ['*']
# Define the module's virtual name
__virtualname__ = 'cmd'

# Set up logging
log = logging.getLogger(__name__)

DEFAULT_SHELL = salt.grains.extra.shell()['shell']


def __virtual__():
    '''
    Overwriting the cmd python module makes debugging modules
    with pdb a bit harder so lets do it this way instead.
    '''
    return __virtualname__


def _check_cb(cb_):
    '''
    If the callback is None or is not callable, return a lambda that returns
    the value passed.
    '''
    if cb_ is not None:
        if hasattr(cb_, '__call__'):
            return cb_
        else:
            log.error('log_callback is not callable, ignoring')
    return lambda x: x


def _python_shell_default(python_shell, __pub_jid):
    '''
    Set python_shell default based on remote execution and __opts__['cmd_safe']
    '''
    try:
        # Default to python_shell=True when run directly from remote execution
        # system. Cross-module calls won't have a jid.
        if __pub_jid and python_shell is None:
            return True
        elif __opts__.get('cmd_safe', True) is False and python_shell is None:
            # Override-switch for python_shell
            return True
    except NameError:
        pass
    return python_shell


def _chroot_pids(chroot):
    pids = []
    for root in glob.glob('/proc/[0-9]*/root'):
        try:
            link = os.path.realpath(root)
            if link.startswith(chroot):
                pids.append(int(os.path.basename(
                    os.path.dirname(root)
                )))
        except OSError:
            pass
    return pids


def _render_cmd(cmd, cwd, template, saltenv='base', pillarenv=None, pillar_override=None):
    '''
    If template is a valid template engine, process the cmd and cwd through
    that engine.
    '''
    if not template:
        return (cmd, cwd)

    # render the path as a template using path_template_engine as the engine
    if template not in salt.utils.templates.TEMPLATE_REGISTRY:
        raise CommandExecutionError(
            'Attempted to render file paths with unavailable engine '
            '{0}'.format(template)
        )

    kwargs = {}
    kwargs['salt'] = __salt__
    if pillarenv is not None or pillar_override is not None:
        pillarenv = pillarenv or __opts__['pillarenv']
        kwargs['pillar'] = _gather_pillar(pillarenv, pillar_override)
    else:
        kwargs['pillar'] = __pillar__
    kwargs['grains'] = __grains__
    kwargs['opts'] = __opts__
    kwargs['saltenv'] = saltenv

    def _render(contents):
        # write out path to temp file
        tmp_path_fn = salt.utils.files.mkstemp()
        with salt.utils.files.fopen(tmp_path_fn, 'w+') as fp_:
            fp_.write(contents)
        data = salt.utils.templates.TEMPLATE_REGISTRY[template](
            tmp_path_fn,
            to_str=True,
            **kwargs
        )
        salt.utils.files.safe_rm(tmp_path_fn)
        if not data['result']:
            # Failed to render the template
            raise CommandExecutionError(
                'Failed to execute cmd with error: {0}'.format(
                    data['data']
                )
            )
        else:
            return data['data']

    cmd = _render(cmd)
    cwd = _render(cwd)
    return (cmd, cwd)


def _check_loglevel(level='info', quiet=False):
    '''
    Retrieve the level code for use in logging.Logger.log().
    '''
    def _bad_level(level):
        log.error(
            'Invalid output_loglevel \'{0}\'. Valid levels are: {1}. Falling '
            'back to \'info\'.'
            .format(
                level,
                ', '.join(
                    sorted(LOG_LEVELS, reverse=True)
                )
            )
        )
        return LOG_LEVELS['info']

    if salt.utils.data.is_true(quiet) or str(level).lower() == 'quiet':
        return None

    try:
        level = level.lower()
        if level not in LOG_LEVELS:
            return _bad_level(level)
    except AttributeError:
        return _bad_level(level)

    return LOG_LEVELS[level]


def _parse_env(env):
    if not env:
        env = {}
    if isinstance(env, list):
        env = salt.utils.data.repack_dictlist(env)
    if not isinstance(env, dict):
        env = {}
    return env


def _gather_pillar(pillarenv, pillar_override):
    '''
    Whenever a state run starts, gather the pillar data fresh
    '''
    pillar = salt.pillar.get_pillar(
        __opts__,
        __grains__,
        __opts__['id'],
        __opts__['environment'],
        pillar_override=pillar_override,
        pillarenv=pillarenv
    )
    ret = pillar.compile_pillar()
    if pillar_override and isinstance(pillar_override, dict):
        ret.update(pillar_override)
    return ret


def _check_avail(cmd):
    '''
    Check to see if the given command can be run
    '''
    if isinstance(cmd, list):
        cmd = ' '.join([str(x) if not isinstance(x, six.string_types) else x
                        for x in cmd])
    bret = True
    wret = False
    if __salt__['config.get']('cmd_blacklist_glob'):
        blist = __salt__['config.get']('cmd_blacklist_glob', [])
        for comp in blist:
            if fnmatch.fnmatch(cmd, comp):
                # BAD! you are blacklisted
                bret = False
    if __salt__['config.get']('cmd_whitelist_glob', []):
        blist = __salt__['config.get']('cmd_whitelist_glob', [])
        for comp in blist:
            if fnmatch.fnmatch(cmd, comp):
                # GOOD! You are whitelisted
                wret = True
                break
    else:
        # If no whitelist set then alls good!
        wret = True
    return bret and wret


def _run(cmd,
         cwd=None,
         stdin=None,
         stdout=subprocess.PIPE,
         stderr=subprocess.PIPE,
         output_loglevel='debug',
         log_callback=None,
         runas=None,
         shell=DEFAULT_SHELL,
         python_shell=False,
         env=None,
         clean_env=False,
         rstrip=True,
         template=None,
         umask=None,
         timeout=None,
         with_communicate=True,
         reset_system_locale=True,
         ignore_retcode=False,
         saltenv='base',
         pillarenv=None,
         pillar_override=None,
         use_vt=False,
         password=None,
         bg=False,
         encoded_cmd=False,
         **kwargs):
    '''
    Do the DRY thing and only call subprocess.Popen() once
    '''
    if 'pillar' in kwargs and not pillar_override:
        pillar_override = kwargs['pillar']
    if _is_valid_shell(shell) is False:
        log.warning(
            'Attempt to run a shell command with what may be an invalid shell! '
            'Check to ensure that the shell <{0}> is valid for this user.'
            .format(shell))

    log_callback = _check_cb(log_callback)

    if runas is None and '__context__' in globals():
        runas = __context__.get('runas')

    if password is None and '__context__' in globals():
        password = __context__.get('runas_password')

    # Set the default working directory to the home directory of the user
    # salt-minion is running as. Defaults to home directory of user under which
    # the minion is running.
    if not cwd:
        cwd = os.path.expanduser('~{0}'.format('' if not runas else runas))

        # make sure we can access the cwd
        # when run from sudo or another environment where the euid is
        # changed ~ will expand to the home of the original uid and
        # the euid might not have access to it. See issue #1844
        if not os.access(cwd, os.R_OK):
            cwd = '/'
            if salt.utils.platform.is_windows():
                cwd = os.path.abspath(os.sep)
    else:
        # Handle edge cases where numeric/other input is entered, and would be
        # yaml-ified into non-string types
        cwd = six.text_type(cwd)

    if not salt.utils.platform.is_windows():
        if not os.path.isfile(shell) or not os.access(shell, os.X_OK):
            msg = 'The shell {0} is not available'.format(shell)
            raise CommandExecutionError(msg)
    if salt.utils.platform.is_windows() and use_vt:  # Memozation so not much overhead
        raise CommandExecutionError('VT not available on windows')

    if shell.lower().strip() == 'powershell':
        # Strip whitespace
        if isinstance(cmd, six.string_types):
            cmd = cmd.strip()

        # If we were called by script(), then fakeout the Windows
        # shell to run a Powershell script.
        # Else just run a Powershell command.
        stack = traceback.extract_stack(limit=2)

        # extract_stack() returns a list of tuples.
        # The last item in the list [-1] is the current method.
        # The third item[2] in each tuple is the name of that method.
        if stack[-2][2] == 'script':
            cmd = 'Powershell -NonInteractive -NoProfile -ExecutionPolicy Bypass -File ' + cmd
        elif encoded_cmd:
            cmd = 'Powershell -NonInteractive -EncodedCommand {0}'.format(cmd)
        else:
            cmd = 'Powershell -NonInteractive -NoProfile "{0}"'.format(cmd.replace('"', '\\"'))

    # munge the cmd and cwd through the template
    (cmd, cwd) = _render_cmd(cmd, cwd, template, saltenv, pillarenv, pillar_override)

    ret = {}

    # If the pub jid is here then this is a remote ex or salt call command and needs to be
    # checked if blacklisted
    if '__pub_jid' in kwargs:
        if not _check_avail(cmd):
            msg = 'This shell command is not permitted: "{0}"'.format(cmd)
            raise CommandExecutionError(msg)

    env = _parse_env(env)

    for bad_env_key in (x for x, y in six.iteritems(env) if y is None):
        log.error('Environment variable \'{0}\' passed without a value. '
                  'Setting value to an empty string'.format(bad_env_key))
        env[bad_env_key] = ''

    def _get_stripped(cmd):
        # Return stripped command string copies to improve logging.
        if isinstance(cmd, list):
            return [x.strip() if isinstance(x, six.string_types) else x for x in cmd]
        elif isinstance(cmd, six.string_types):
            return cmd.strip()
        else:
            return cmd

    if _check_loglevel(output_loglevel) is not None:
        # Always log the shell commands at INFO unless quiet logging is
        # requested. The command output is what will be controlled by the
        # 'loglevel' parameter.
        msg = (
            u'Executing command {0}{1}{0} {2}in directory \'{3}\'{4}'.format(
                '\'' if not isinstance(cmd, list) else '',
                _get_stripped(cmd),
                'as user \'{0}\' '.format(runas) if runas else '',
                cwd,
                '. Executing command in the background, no output will be '
                'logged.' if bg else ''
            )
        )
        log.info(log_callback(msg))

    if runas and salt.utils.platform.is_windows():
        if not password:
            msg = 'password is a required argument for runas on Windows'
            raise CommandExecutionError(msg)

        if not HAS_WIN_RUNAS:
            msg = 'missing salt/utils/win_runas.py'
            raise CommandExecutionError(msg)

<<<<<<< HEAD
        if not isinstance(cmd, list):
            cmd = salt.utils.args.shlex_split(cmd, posix=False)

        cmd = ' '.join(cmd)
=======
        if isinstance(cmd, (list, tuple)):
            cmd = ' '.join(cmd)
>>>>>>> 22a82535

        return win_runas(cmd, runas, password, cwd)

    if runas:
        # Save the original command before munging it
        try:
            pwd.getpwnam(runas)
        except KeyError:
            raise CommandExecutionError(
                'User \'{0}\' is not available'.format(runas)
            )
        try:
            # Getting the environment for the runas user
            # There must be a better way to do this.
            py_code = (
                'import sys, os, itertools; '
                'sys.stdout.write(\"\\0\".join(itertools.chain(*os.environ.items())))'
            )
            if __grains__['os'] in ['MacOS', 'Darwin']:
                env_cmd = ('sudo', '-i', '-u', runas, '--',
                           sys.executable)
            elif __grains__['os'] in ['FreeBSD']:
                env_cmd = ('su', '-', runas, '-c',
                           "{0} -c {1}".format(shell, sys.executable))
            elif __grains__['os_family'] in ['Solaris']:
                env_cmd = ('su', '-', runas, '-c', sys.executable)
            elif __grains__['os_family'] in ['AIX']:
                env_cmd = ('su', runas, '-c', sys.executable)
            else:
                env_cmd = ('su', '-s', shell, '-', runas, '-c', sys.executable)
            env_encoded = subprocess.Popen(
                env_cmd,
                stdin=subprocess.PIPE,
                stdout=subprocess.PIPE
            ).communicate(py_code.encode(__salt_system_encoding__))[0]
            if six.PY2:
                import itertools
                env_runas = dict(itertools.izip(*[iter(env_encoded.split(b'\0'))]*2))
            elif six.PY3:
                if isinstance(env_encoded, str):
                    env_encoded = env_encoded.encode(__salt_system_encoding__)
                env_runas = dict(list(zip(*[iter(env_encoded.split(b'\0'))]*2)))

            env_runas = dict((sdecode(k), sdecode(v)) for k, v in six.iteritems(env_runas))
            env_runas.update(env)
            env = env_runas
            # Encode unicode kwargs to filesystem encoding to avoid a
            # UnicodeEncodeError when the subprocess is invoked.
            fse = sys.getfilesystemencoding()
            for key, val in six.iteritems(env):
                if isinstance(val, six.text_type):
                    env[key] = val.encode(fse)
        except ValueError:
            raise CommandExecutionError(
                'Environment could not be retrieved for User \'{0}\''.format(
                    runas
                )
            )

    if reset_system_locale is True:
        if not salt.utils.platform.is_windows():
            # Default to C!
            # Salt only knows how to parse English words
            # Don't override if the user has passed LC_ALL
            env.setdefault('LC_CTYPE', 'C')
            env.setdefault('LC_NUMERIC', 'C')
            env.setdefault('LC_TIME', 'C')
            env.setdefault('LC_COLLATE', 'C')
            env.setdefault('LC_MONETARY', 'C')
            env.setdefault('LC_MESSAGES', 'C')
            env.setdefault('LC_PAPER', 'C')
            env.setdefault('LC_NAME', 'C')
            env.setdefault('LC_ADDRESS', 'C')
            env.setdefault('LC_TELEPHONE', 'C')
            env.setdefault('LC_MEASUREMENT', 'C')
            env.setdefault('LC_IDENTIFICATION', 'C')
        else:
            # On Windows set the codepage to US English.
            if python_shell:
                cmd = 'chcp 437 > nul & ' + cmd

    if clean_env:
        run_env = env

    else:
        run_env = os.environ.copy()
        run_env.update(env)

    if python_shell is None:
        python_shell = False

    kwargs = {'cwd': cwd,
              'shell': python_shell,
              'env': run_env,
              'stdin': str(stdin) if stdin is not None else stdin,
              'stdout': stdout,
              'stderr': stderr,
              'with_communicate': with_communicate,
              'timeout': timeout,
              'bg': bg,
              }

    if umask is not None:
        _umask = str(umask).lstrip('0')

        if _umask == '':
            msg = 'Zero umask is not allowed.'
            raise CommandExecutionError(msg)

        try:
            _umask = int(_umask, 8)
        except ValueError:
            msg = 'Invalid umask: \'{0}\''.format(umask)
            raise CommandExecutionError(msg)
    else:
        _umask = None

    if runas or umask:
        kwargs['preexec_fn'] = functools.partial(
            salt.utils.user.chugid_and_umask,
            runas,
            _umask)

    if not salt.utils.platform.is_windows():
        # close_fds is not supported on Windows platforms if you redirect
        # stdin/stdout/stderr
        if kwargs['shell'] is True:
            kwargs['executable'] = shell
        kwargs['close_fds'] = True

    if not os.path.isabs(cwd) or not os.path.isdir(cwd):
        raise CommandExecutionError(
            'Specified cwd \'{0}\' either not absolute or does not exist'
            .format(cwd)
        )

<<<<<<< HEAD
    if python_shell is not True and not isinstance(cmd, list):
        posix = True
        if salt.utils.platform.is_windows():
            posix = False
        cmd = salt.utils.args.shlex_split(cmd, posix=posix)
=======
    if python_shell is not True \
            and not salt.utils.is_windows() \
            and not isinstance(cmd, list):
        cmd = salt.utils.shlex_split(cmd)

>>>>>>> 22a82535
    if not use_vt:
        # This is where the magic happens
        try:
            proc = salt.utils.timed_subprocess.TimedProc(cmd, **kwargs)
        except (OSError, IOError) as exc:
            msg = (
                'Unable to run command \'{0}\' with the context \'{1}\', '
                'reason: '.format(
                    cmd if _check_loglevel(output_loglevel) is not None
                        else 'REDACTED',
                    kwargs
                )
            )
            try:
                if exc.filename is None:
                    msg += 'command not found'
                else:
                    msg += '{0}: {1}'.format(exc, exc.filename)
            except AttributeError:
                # Both IOError and OSError have the filename attribute, so this
                # is a precaution in case the exception classes in the previous
                # try/except are changed.
                msg += 'unknown'
            raise CommandExecutionError(msg)

        try:
            proc.run()
        except TimedProcTimeoutError as exc:
            ret['stdout'] = str(exc)
            ret['stderr'] = ''
            ret['retcode'] = None
            ret['pid'] = proc.process.pid
            # ok return code for timeouts?
            ret['retcode'] = 1
            return ret

        try:
            out = proc.stdout.decode(__salt_system_encoding__)
        except AttributeError:
            out = u''

        try:
            err = proc.stderr.decode(__salt_system_encoding__)
        except AttributeError:
            err = u''

        if rstrip:
            if out is not None:
                out = out.rstrip()
            if err is not None:
                err = err.rstrip()
        ret['pid'] = proc.process.pid
        ret['retcode'] = proc.process.returncode
        ret['stdout'] = out
        ret['stderr'] = err
    else:
        to = ''
        if timeout:
            to = ' (timeout: {0}s)'.format(timeout)
        if _check_loglevel(output_loglevel) is not None:
            msg = 'Running {0} in VT{1}'.format(cmd, to)
            log.debug(log_callback(msg))
        stdout, stderr = '', ''
        now = time.time()
        if timeout:
            will_timeout = now + timeout
        else:
            will_timeout = -1
        try:
            proc = salt.utils.vt.Terminal(cmd,
                               shell=True,
                               log_stdout=True,
                               log_stderr=True,
                               cwd=cwd,
                               preexec_fn=kwargs.get('preexec_fn', None),
                               env=run_env,
                               log_stdin_level=output_loglevel,
                               log_stdout_level=output_loglevel,
                               log_stderr_level=output_loglevel,
                               stream_stdout=True,
                               stream_stderr=True)
            ret['pid'] = proc.pid
            while proc.has_unread_data:
                try:
                    try:
                        time.sleep(0.5)
                        try:
                            cstdout, cstderr = proc.recv()
                        except IOError:
                            cstdout, cstderr = '', ''
                        if cstdout:
                            stdout += cstdout
                        else:
                            cstdout = ''
                        if cstderr:
                            stderr += cstderr
                        else:
                            cstderr = ''
                        if timeout and (time.time() > will_timeout):
                            ret['stderr'] = (
                                'SALT: Timeout after {0}s\n{1}').format(
                                    timeout, stderr)
                            ret['retcode'] = None
                            break
                    except KeyboardInterrupt:
                        ret['stderr'] = 'SALT: User break\n{0}'.format(stderr)
                        ret['retcode'] = 1
                        break
                except salt.utils.vt.TerminalException as exc:
                    log.error(
                        'VT: {0}'.format(exc),
                        exc_info_on_loglevel=logging.DEBUG)
                    ret = {'retcode': 1, 'pid': '2'}
                    break
                # only set stdout on success as we already mangled in other
                # cases
                ret['stdout'] = stdout
                if not proc.isalive():
                    # Process terminated, i.e., not canceled by the user or by
                    # the timeout
                    ret['stderr'] = stderr
                    ret['retcode'] = proc.exitstatus
                ret['pid'] = proc.pid
        finally:
            proc.close(terminate=True, kill=True)
    try:
        if ignore_retcode:
            __context__['retcode'] = 0
        else:
            __context__['retcode'] = ret['retcode']
    except NameError:
        # Ignore the context error during grain generation
        pass
    return ret


def _run_quiet(cmd,
               cwd=None,
               stdin=None,
               runas=None,
               shell=DEFAULT_SHELL,
               python_shell=False,
               env=None,
               template=None,
               umask=None,
               timeout=None,
               reset_system_locale=True,
               saltenv='base',
               pillarenv=None,
               pillar_override=None):
    '''
    Helper for running commands quietly for minion startup
    '''
    return _run(cmd,
                runas=runas,
                cwd=cwd,
                stdin=stdin,
                stderr=subprocess.STDOUT,
                output_loglevel='quiet',
                log_callback=None,
                shell=shell,
                python_shell=python_shell,
                env=env,
                template=template,
                umask=umask,
                timeout=timeout,
                reset_system_locale=reset_system_locale,
                saltenv=saltenv,
                pillarenv=pillarenv,
                pillar_override=pillar_override)['stdout']


def _run_all_quiet(cmd,
                   cwd=None,
                   stdin=None,
                   runas=None,
                   shell=DEFAULT_SHELL,
                   python_shell=False,
                   env=None,
                   template=None,
                   umask=None,
                   timeout=None,
                   reset_system_locale=True,
                   saltenv='base',
                   pillarenv=None,
                   pillar_override=None,
                   output_loglevel=None):

    '''
    Helper for running commands quietly for minion startup.
    Returns a dict of return data.

    output_loglevel argument is ignored.  This is here for when we alias
    cmd.run_all directly to _run_all_quiet in certain chicken-and-egg
    situations where modules need to work both before and after
    the __salt__ dictionary is populated (cf dracr.py)
    '''
    return _run(cmd,
                runas=runas,
                cwd=cwd,
                stdin=stdin,
                shell=shell,
                python_shell=python_shell,
                env=env,
                output_loglevel='quiet',
                log_callback=None,
                template=template,
                umask=umask,
                timeout=timeout,
                reset_system_locale=reset_system_locale,
                saltenv=saltenv,
                pillarenv=pillarenv,
                pillar_override=pillar_override)


def run(cmd,
        cwd=None,
        stdin=None,
        runas=None,
        shell=DEFAULT_SHELL,
        python_shell=None,
        env=None,
        clean_env=False,
        template=None,
        rstrip=True,
        umask=None,
        output_loglevel='debug',
        log_callback=None,
        timeout=None,
        reset_system_locale=True,
        ignore_retcode=False,
        saltenv='base',
        use_vt=False,
        bg=False,
        password=None,
        encoded_cmd=False,
        raise_err=False,
        **kwargs):
    r'''
    Execute the passed command and return the output as a string

    Note that ``env`` represents the environment variables for the command, and
    should be formatted as a dict, or a YAML string which resolves to a dict.

    :param str cmd: The command to run. ex: ``ls -lart /home``

    :param str cwd: The current working directory to execute the command in.
      Defaults to the home directory of the user specified by ``runas``.

    :param str stdin: A string of standard input can be specified for the
      command to be run using the ``stdin`` parameter. This can be useful in cases
      where sensitive information must be read from standard input.

    :param str runas: User to run command as. If running on a Windows minion you
      must also pass a password. The target user account must be in the
      Administrators group.

    :param str password: Windows only. Required when specifying ``runas``. This
      parameter will be ignored on non-Windows platforms.

      .. versionadded:: 2016.3.0

    :param str shell: Shell to execute under. Defaults to the system default
      shell.

    :param bool python_shell: If ``False``, let python handle the positional
      arguments. Set to ``True`` to use shell features, such as pipes or
      redirection.

    :param bool bg: If ``True``, run command in background and do not await or
      deliver it's results

      .. versionadded:: 2016.3.0

    :param list env: A list of environment variables to be set prior to
      execution.

        Example:

        .. code-block:: yaml

            salt://scripts/foo.sh:
              cmd.script:
                - env:
                  - BATCH: 'yes'

        .. warning::

            The above illustrates a common PyYAML pitfall, that **yes**,
            **no**, **on**, **off**, **true**, and **false** are all loaded as
            boolean ``True`` and ``False`` values, and must be enclosed in
            quotes to be used as strings. More info on this (and other) PyYAML
            idiosyncrasies can be found :ref:`here <yaml-idiosyncrasies>`.

        Variables as values are not evaluated. So $PATH in the following
        example is a literal '$PATH':

        .. code-block:: yaml

            salt://scripts/bar.sh:
              cmd.script:
                - env: "PATH=/some/path:$PATH"

        One can still use the existing $PATH by using a bit of Jinja:

        .. code-block:: jinja

            {% set current_path = salt['environ.get']('PATH', '/bin:/usr/bin') %}

            mycommand:
              cmd.run:
                - name: ls -l /
                - env:
                  - PATH: {{ [current_path, '/my/special/bin']|join(':') }}

    :param bool clean_env: Attempt to clean out all other shell environment
      variables and set only those provided in the 'env' argument to this
      function.

    :param str template: If this setting is applied then the named templating
      engine will be used to render the downloaded file. Currently jinja, mako,
      and wempy are supported

    :param bool rstrip: Strip all whitespace off the end of output before it is
      returned.

    :param str umask: The umask (in octal) to use when running the command.

    :param str output_loglevel: Control the loglevel at which the output from
      the command is logged. Note that the command being run will still be logged
      (loglevel: DEBUG) regardless, unless ``quiet`` is used for this value.

    :param int timeout: A timeout in seconds for the executed process to return.

    :param bool use_vt: Use VT utils (saltstack) to stream the command output
      more interactively to the console and the logs. This is experimental.

    :param bool encoded_cmd: Specify if the supplied command is encoded.
      Only applies to shell 'powershell'.

    :param bool raise_err: Specifies whether to raise a CommandExecutionError.
      If False, the error will be logged, but no exception will be raised.
      Default is False.

    .. warning::
        This function does not process commands through a shell
        unless the python_shell flag is set to True. This means that any
        shell-specific functionality such as 'echo' or the use of pipes,
        redirection or &&, should either be migrated to cmd.shell or
        have the python_shell=True flag set here.

        The use of python_shell=True means that the shell will accept _any_ input
        including potentially malicious commands such as 'good_command;rm -rf /'.
        Be absolutely certain that you have sanitized your input prior to using
        python_shell=True

    CLI Example:

    .. code-block:: bash

        salt '*' cmd.run "ls -l | awk '/foo/{print \\$2}'"

    The template arg can be set to 'jinja' or another supported template
    engine to render the command arguments before execution.
    For example:

    .. code-block:: bash

        salt '*' cmd.run template=jinja "ls -l /tmp/{{grains.id}} | awk '/foo/{print \\$2}'"

    Specify an alternate shell with the shell parameter:

    .. code-block:: bash

        salt '*' cmd.run "Get-ChildItem C:\\ " shell='powershell'

    A string of standard input can be specified for the command to be run using
    the ``stdin`` parameter. This can be useful in cases where sensitive
    information must be read from standard input.:

    .. code-block:: bash

        salt '*' cmd.run "grep f" stdin='one\\ntwo\\nthree\\nfour\\nfive\\n'

    If an equal sign (``=``) appears in an argument to a Salt command it is
    interpreted as a keyword argument in the format ``key=val``. That
    processing can be bypassed in order to pass an equal sign through to the
    remote shell command by manually specifying the kwarg:

    .. code-block:: bash

        salt '*' cmd.run cmd='sed -e s/=/:/g'
    '''
    python_shell = _python_shell_default(python_shell,
                                         kwargs.get('__pub_jid', ''))
    ret = _run(cmd,
               runas=runas,
               shell=shell,
               python_shell=python_shell,
               cwd=cwd,
               stdin=stdin,
               stderr=subprocess.STDOUT,
               env=env,
               clean_env=clean_env,
               template=template,
               rstrip=rstrip,
               umask=umask,
               output_loglevel=output_loglevel,
               log_callback=log_callback,
               timeout=timeout,
               reset_system_locale=reset_system_locale,
               ignore_retcode=ignore_retcode,
               saltenv=saltenv,
               use_vt=use_vt,
               bg=bg,
               password=password,
               encoded_cmd=encoded_cmd,
               **kwargs)

    log_callback = _check_cb(log_callback)

    lvl = _check_loglevel(output_loglevel)
    if lvl is not None:
        if not ignore_retcode and ret['retcode'] != 0:
            if lvl < LOG_LEVELS['error']:
                lvl = LOG_LEVELS['error']
            msg = (
                'Command \'{0}\' failed with return code: {1}'.format(
                    cmd,
                    ret['retcode']
                )
            )
            log.error(log_callback(msg))
            if raise_err:
                raise CommandExecutionError(log_callback(ret['stdout']))
        log.log(lvl, u'output: %s', log_callback(ret['stdout']))
    return ret['stdout']


def shell(cmd,
        cwd=None,
        stdin=None,
        runas=None,
        shell=DEFAULT_SHELL,
        env=None,
        clean_env=False,
        template=None,
        rstrip=True,
        umask=None,
        output_loglevel='debug',
        log_callback=None,
        quiet=False,
        timeout=None,
        reset_system_locale=True,
        ignore_retcode=False,
        saltenv='base',
        use_vt=False,
        bg=False,
        password=None,
        **kwargs):
    '''
    Execute the passed command and return the output as a string.

    .. versionadded:: 2015.5.0

    :param str cmd: The command to run. ex: 'ls -lart /home'

    :param str cwd: The current working directory to execute the command in.
      Defaults to the home directory of the user specified by ``runas``.

    :param str stdin: A string of standard input can be specified for the
      command to be run using the ``stdin`` parameter. This can be useful in cases
      where sensitive information must be read from standard input.

    :param str runas: User to run command as. If running on a Windows minion you
      must also pass a password. The target user account must be in the
      Administrators group.

    :param str password: Windows only. Required when specifying ``runas``. This
      parameter will be ignored on non-Windows platforms.

      .. versionadded:: 2016.3.0

    :param int shell: Shell to execute under. Defaults to the system default
      shell.

    :param bool bg: If True, run command in background and do not await or
      deliver its results

    :param list env: A list of environment variables to be set prior to
      execution.

        Example:

        .. code-block:: yaml

            salt://scripts/foo.sh:
              cmd.script:
                - env:
                  - BATCH: 'yes'

        .. warning::

            The above illustrates a common PyYAML pitfall, that **yes**,
            **no**, **on**, **off**, **true**, and **false** are all loaded as
            boolean ``True`` and ``False`` values, and must be enclosed in
            quotes to be used as strings. More info on this (and other) PyYAML
            idiosyncrasies can be found :ref:`here <yaml-idiosyncrasies>`.

        Variables as values are not evaluated. So $PATH in the following
        example is a literal '$PATH':

        .. code-block:: yaml

            salt://scripts/bar.sh:
              cmd.script:
                - env: "PATH=/some/path:$PATH"

        One can still use the existing $PATH by using a bit of Jinja:

        .. code-block:: jinja

            {% set current_path = salt['environ.get']('PATH', '/bin:/usr/bin') %}

            mycommand:
              cmd.run:
                - name: ls -l /
                - env:
                  - PATH: {{ [current_path, '/my/special/bin']|join(':') }}

    :param bool clean_env: Attempt to clean out all other shell environment
      variables and set only those provided in the 'env' argument to this
      function.

    :param str template: If this setting is applied then the named templating
      engine will be used to render the downloaded file. Currently jinja, mako,
      and wempy are supported

    :param bool rstrip: Strip all whitespace off the end of output before it is
      returned.

    :param str umask: The umask (in octal) to use when running the command.

    :param str output_loglevel: Control the loglevel at which the output from
      the command is logged. Note that the command being run will still be logged
      (loglevel: DEBUG) regardless, unless ``quiet`` is used for this value.

    :param int timeout: A timeout in seconds for the executed process to return.

    :param bool use_vt: Use VT utils (saltstack) to stream the command output
      more interactively to the console and the logs. This is experimental.

    .. warning::

        This passes the cmd argument directly to the shell
        without any further processing! Be absolutely sure that you
        have properly sanitized the command passed to this function
        and do not use untrusted inputs.

    .. note::

        ``env`` represents the environment variables for the command, and
        should be formatted as a dict, or a YAML string which resolves to a dict.

    CLI Example:

    .. code-block:: bash

        salt '*' cmd.shell "ls -l | awk '/foo/{print \\$2}'"

    The template arg can be set to 'jinja' or another supported template
    engine to render the command arguments before execution.
    For example:

    .. code-block:: bash

        salt '*' cmd.shell template=jinja "ls -l /tmp/{{grains.id}} | awk '/foo/{print \\$2}'"

    Specify an alternate shell with the shell parameter:

    .. code-block:: bash

        salt '*' cmd.shell "Get-ChildItem C:\\ " shell='powershell'

    A string of standard input can be specified for the command to be run using
    the ``stdin`` parameter. This can be useful in cases where sensitive
    information must be read from standard input.:

    .. code-block:: bash

        salt '*' cmd.shell "grep f" stdin='one\\ntwo\\nthree\\nfour\\nfive\\n'

    If an equal sign (``=``) appears in an argument to a Salt command it is
    interpreted as a keyword argument in the format ``key=val``. That
    processing can be bypassed in order to pass an equal sign through to the
    remote shell command by manually specifying the kwarg:

    .. code-block:: bash

        salt '*' cmd.shell cmd='sed -e s/=/:/g'
    '''
    if 'python_shell' in kwargs:
        python_shell = kwargs.pop('python_shell')
    else:
        python_shell = True
    return run(cmd,
               cwd=cwd,
               stdin=stdin,
               runas=runas,
               shell=shell,
               env=env,
               clean_env=clean_env,
               template=template,
               rstrip=rstrip,
               umask=umask,
               output_loglevel=output_loglevel,
               log_callback=log_callback,
               quiet=quiet,
               timeout=timeout,
               reset_system_locale=reset_system_locale,
               ignore_retcode=ignore_retcode,
               saltenv=saltenv,
               use_vt=use_vt,
               python_shell=python_shell,
               bg=bg,
               password=password,
               **kwargs)


def run_stdout(cmd,
               cwd=None,
               stdin=None,
               runas=None,
               shell=DEFAULT_SHELL,
               python_shell=None,
               env=None,
               clean_env=False,
               template=None,
               rstrip=True,
               umask=None,
               output_loglevel='debug',
               log_callback=None,
               timeout=None,
               reset_system_locale=True,
               ignore_retcode=False,
               saltenv='base',
               use_vt=False,
               password=None,
               **kwargs):
    '''
    Execute a command, and only return the standard out

    :param str cmd: The command to run. ex: 'ls -lart /home'

    :param str cwd: The current working directory to execute the command in.
      Defaults to the home directory of the user specified by ``runas``.

    :param str stdin: A string of standard input can be specified for the
      command to be run using the ``stdin`` parameter. This can be useful in cases
      where sensitive information must be read from standard input.:

    :param str runas: User to run command as. If running on a Windows minion you
      must also pass a password. The target user account must be in the
      Administrators group.

    :param str password: Windows only. Required when specifying ``runas``. This
      parameter will be ignored on non-Windows platforms.

      .. versionadded:: 2016.3.0

    :param str shell: Shell to execute under. Defaults to the system default shell.

    :param bool python_shell: If False, let python handle the positional
      arguments. Set to True to use shell features, such as pipes or redirection

    :param list env: A list of environment variables to be set prior to
      execution.

        Example:

        .. code-block:: yaml

            salt://scripts/foo.sh:
              cmd.script:
                - env:
                  - BATCH: 'yes'

        .. warning::

            The above illustrates a common PyYAML pitfall, that **yes**,
            **no**, **on**, **off**, **true**, and **false** are all loaded as
            boolean ``True`` and ``False`` values, and must be enclosed in
            quotes to be used as strings. More info on this (and other) PyYAML
            idiosyncrasies can be found :ref:`here <yaml-idiosyncrasies>`.

        Variables as values are not evaluated. So $PATH in the following
        example is a literal '$PATH':

        .. code-block:: yaml

            salt://scripts/bar.sh:
              cmd.script:
                - env: "PATH=/some/path:$PATH"

        One can still use the existing $PATH by using a bit of Jinja:

        .. code-block:: jinja

            {% set current_path = salt['environ.get']('PATH', '/bin:/usr/bin') %}

            mycommand:
              cmd.run:
                - name: ls -l /
                - env:
                  - PATH: {{ [current_path, '/my/special/bin']|join(':') }}

    :param bool clean_env: Attempt to clean out all other shell environment
      variables and set only those provided in the 'env' argument to this
      function.

    :param str template: If this setting is applied then the named templating
      engine will be used to render the downloaded file. Currently jinja, mako,
      and wempy are supported

    :param bool rstrip: Strip all whitespace off the end of output before it is
      returned.

    :param str umask: The umask (in octal) to use when running the command.

    :param str output_loglevel: Control the loglevel at which the output from
      the command is logged. Note that the command being run will still be logged
      (loglevel: DEBUG) regardless, unless ``quiet`` is used for this value.

    :param int timeout: A timeout in seconds for the executed process to return.

    :param bool use_vt: Use VT utils (saltstack) to stream the command output
      more interactively to the console and the logs. This is experimental.

    .. note::
      ``env`` represents the environment variables for the command, and
      should be formatted as a dict, or a YAML string which resolves to a dict.

    CLI Example:

    .. code-block:: bash

        salt '*' cmd.run_stdout "ls -l | awk '/foo/{print \\$2}'"

    The template arg can be set to 'jinja' or another supported template
    engine to render the command arguments before execution.
    For example:

    .. code-block:: bash

        salt '*' cmd.run_stdout template=jinja "ls -l /tmp/{{grains.id}} | awk '/foo/{print \\$2}'"

    A string of standard input can be specified for the command to be run using
    the ``stdin`` parameter. This can be useful in cases where sensitive
    information must be read from standard input.:

    .. code-block:: bash

        salt '*' cmd.run_stdout "grep f" stdin='one\\ntwo\\nthree\\nfour\\nfive\\n'
    '''
    python_shell = _python_shell_default(python_shell,
                                         kwargs.get('__pub_jid', ''))
    ret = _run(cmd,
               runas=runas,
               cwd=cwd,
               stdin=stdin,
               shell=shell,
               python_shell=python_shell,
               env=env,
               clean_env=clean_env,
               template=template,
               rstrip=rstrip,
               umask=umask,
               output_loglevel=output_loglevel,
               log_callback=log_callback,
               timeout=timeout,
               reset_system_locale=reset_system_locale,
               ignore_retcode=ignore_retcode,
               saltenv=saltenv,
               use_vt=use_vt,
               password=password,
               **kwargs)

    log_callback = _check_cb(log_callback)

    lvl = _check_loglevel(output_loglevel)
    if lvl is not None:
        if not ignore_retcode and ret['retcode'] != 0:
            if lvl < LOG_LEVELS['error']:
                lvl = LOG_LEVELS['error']
            msg = (
                'Command \'{0}\' failed with return code: {1}'.format(
                    cmd,
                    ret['retcode']
                )
            )
            log.error(log_callback(msg))
        if ret['stdout']:
            log.log(lvl, 'stdout: {0}'.format(log_callback(ret['stdout'])))
        if ret['stderr']:
            log.log(lvl, 'stderr: {0}'.format(log_callback(ret['stderr'])))
        if ret['retcode']:
            log.log(lvl, 'retcode: {0}'.format(ret['retcode']))
    return ret['stdout']


def run_stderr(cmd,
               cwd=None,
               stdin=None,
               runas=None,
               shell=DEFAULT_SHELL,
               python_shell=None,
               env=None,
               clean_env=False,
               template=None,
               rstrip=True,
               umask=None,
               output_loglevel='debug',
               log_callback=None,
               timeout=None,
               reset_system_locale=True,
               ignore_retcode=False,
               saltenv='base',
               use_vt=False,
               password=None,
               **kwargs):
    '''
    Execute a command and only return the standard error

    :param str cmd: The command to run. ex: 'ls -lart /home'

    :param str cwd: The current working directory to execute the command in.
      Defaults to the home directory of the user specified by ``runas``.

    :param str stdin: A string of standard input can be specified for the
      command to be run using the ``stdin`` parameter. This can be useful in cases
      where sensitive information must be read from standard input.:

    :param str runas: User to run command as. If running on a Windows minion you
      must also pass a password. The target user account must be in the
      Administrators group.

    :param str password: Windows only. Required when specifying ``runas``. This
      parameter will be ignored on non-Windows platforms.

      .. versionadded:: 2016.3.0

    :param str shell: Shell to execute under. Defaults to the system default
      shell.

    :param bool python_shell: If False, let python handle the positional
      arguments. Set to True to use shell features, such as pipes or redirection

    :param list env: A list of environment variables to be set prior to
      execution.

        Example:

        .. code-block:: yaml

            salt://scripts/foo.sh:
              cmd.script:
                - env:
                  - BATCH: 'yes'

        .. warning::

            The above illustrates a common PyYAML pitfall, that **yes**,
            **no**, **on**, **off**, **true**, and **false** are all loaded as
            boolean ``True`` and ``False`` values, and must be enclosed in
            quotes to be used as strings. More info on this (and other) PyYAML
            idiosyncrasies can be found :ref:`here <yaml-idiosyncrasies>`.

        Variables as values are not evaluated. So $PATH in the following
        example is a literal '$PATH':

        .. code-block:: yaml

            salt://scripts/bar.sh:
              cmd.script:
                - env: "PATH=/some/path:$PATH"

        One can still use the existing $PATH by using a bit of Jinja:

        .. code-block:: jinja

            {% set current_path = salt['environ.get']('PATH', '/bin:/usr/bin') %}

            mycommand:
              cmd.run:
                - name: ls -l /
                - env:
                  - PATH: {{ [current_path, '/my/special/bin']|join(':') }}

    :param bool clean_env: Attempt to clean out all other shell environment
      variables and set only those provided in the 'env' argument to this
      function.

    :param str template: If this setting is applied then the named templating
      engine will be used to render the downloaded file. Currently jinja, mako,
      and wempy are supported

    :param bool rstrip: Strip all whitespace off the end of output before it is
      returned.

    :param str umask: The umask (in octal) to use when running the command.

    :param str output_loglevel: Control the loglevel at which the output from
      the command is logged. Note that the command being run will still be logged
      (loglevel: DEBUG) regardless, unless ``quiet`` is used for this value.

    :param int timeout: A timeout in seconds for the executed process to return.

    :param bool use_vt: Use VT utils (saltstack) to stream the command output
      more interactively to the console and the logs. This is experimental.

    .. note::
      ``env`` represents the environment variables for the command, and
      should be formatted as a dict, or a YAML string which resolves to a dict.

    CLI Example:

    .. code-block:: bash

        salt '*' cmd.run_stderr "ls -l | awk '/foo/{print \\$2}'"

    The template arg can be set to 'jinja' or another supported template
    engine to render the command arguments before execution.
    For example:

    .. code-block:: bash

        salt '*' cmd.run_stderr template=jinja "ls -l /tmp/{{grains.id}} | awk '/foo/{print \\$2}'"

    A string of standard input can be specified for the command to be run using
    the ``stdin`` parameter. This can be useful in cases where sensitive
    information must be read from standard input.:

    .. code-block:: bash

        salt '*' cmd.run_stderr "grep f" stdin='one\\ntwo\\nthree\\nfour\\nfive\\n'
    '''
    python_shell = _python_shell_default(python_shell,
                                         kwargs.get('__pub_jid', ''))
    ret = _run(cmd,
               runas=runas,
               cwd=cwd,
               stdin=stdin,
               shell=shell,
               python_shell=python_shell,
               env=env,
               clean_env=clean_env,
               template=template,
               rstrip=rstrip,
               umask=umask,
               output_loglevel=output_loglevel,
               log_callback=log_callback,
               timeout=timeout,
               reset_system_locale=reset_system_locale,
               ignore_retcode=ignore_retcode,
               use_vt=use_vt,
               saltenv=saltenv,
               password=password,
               **kwargs)

    log_callback = _check_cb(log_callback)

    lvl = _check_loglevel(output_loglevel)
    if lvl is not None:
        if not ignore_retcode and ret['retcode'] != 0:
            if lvl < LOG_LEVELS['error']:
                lvl = LOG_LEVELS['error']
            msg = (
                'Command \'{0}\' failed with return code: {1}'.format(
                    cmd,
                    ret['retcode']
                )
            )
            log.error(log_callback(msg))
        if ret['stdout']:
            log.log(lvl, 'stdout: {0}'.format(log_callback(ret['stdout'])))
        if ret['stderr']:
            log.log(lvl, 'stderr: {0}'.format(log_callback(ret['stderr'])))
        if ret['retcode']:
            log.log(lvl, 'retcode: {0}'.format(ret['retcode']))
    return ret['stderr']


def run_all(cmd,
            cwd=None,
            stdin=None,
            runas=None,
            shell=DEFAULT_SHELL,
            python_shell=None,
            env=None,
            clean_env=False,
            template=None,
            rstrip=True,
            umask=None,
            output_loglevel='debug',
            log_callback=None,
            timeout=None,
            reset_system_locale=True,
            ignore_retcode=False,
            saltenv='base',
            use_vt=False,
            redirect_stderr=False,
            password=None,
            encoded_cmd=False,
            **kwargs):
    '''
    Execute the passed command and return a dict of return data

    :param str cmd: The command to run. ex: 'ls -lart /home'

    :param str cwd: The current working directory to execute the command in.
      Defaults to the home directory of the user specified by ``runas``.

    :param str stdin: A string of standard input can be specified for the
      command to be run using the ``stdin`` parameter. This can be useful in cases
      where sensitive information must be read from standard input.:

    :param str runas: User to run command as. If running on a Windows minion you
      must also pass a password. The target user account must be in the
      Administrators group.

    :param str password: Windows only. Required when specifying ``runas``. This
      parameter will be ignored on non-Windows platforms.

      .. versionadded:: 2016.3.0

    :param str shell: Shell to execute under. Defaults to the system default
      shell.

    :param bool python_shell: If False, let python handle the positional
      arguments. Set to True to use shell features, such as pipes or redirection

    :param list env: A list of environment variables to be set prior to
      execution.

        Example:

        .. code-block:: yaml

            salt://scripts/foo.sh:
              cmd.script:
                - env:
                  - BATCH: 'yes'

        .. warning::

            The above illustrates a common PyYAML pitfall, that **yes**,
            **no**, **on**, **off**, **true**, and **false** are all loaded as
            boolean ``True`` and ``False`` values, and must be enclosed in
            quotes to be used as strings. More info on this (and other) PyYAML
            idiosyncrasies can be found :ref:`here <yaml-idiosyncrasies>`.

        Variables as values are not evaluated. So $PATH in the following
        example is a literal '$PATH':

        .. code-block:: yaml

            salt://scripts/bar.sh:
              cmd.script:
                - env: "PATH=/some/path:$PATH"

        One can still use the existing $PATH by using a bit of Jinja:

        .. code-block:: jinja

            {% set current_path = salt['environ.get']('PATH', '/bin:/usr/bin') %}

            mycommand:
              cmd.run:
                - name: ls -l /
                - env:
                  - PATH: {{ [current_path, '/my/special/bin']|join(':') }}

    :param bool clean_env: Attempt to clean out all other shell environment
      variables and set only those provided in the 'env' argument to this
      function.

    :param str template: If this setting is applied then the named templating
      engine will be used to render the downloaded file. Currently jinja, mako,
      and wempy are supported

    :param bool rstrip: Strip all whitespace off the end of output before it is
      returned.

    :param str umask: The umask (in octal) to use when running the command.

    :param str output_loglevel: Control the loglevel at which the output from
      the command is logged. Note that the command being run will still be logged
      (loglevel: DEBUG) regardless, unless ``quiet`` is used for this value.

    :param int timeout: A timeout in seconds for the executed process to return.

    :param bool use_vt: Use VT utils (saltstack) to stream the command output
      more interactively to the console and the logs. This is experimental.

    .. note::
      ``env`` represents the environment variables for the command, and
      should be formatted as a dict, or a YAML string which resolves to a dict.

    :param bool encoded_cmd: Specify if the supplied command is encoded.
      Only applies to shell 'powershell'.

      .. versionadded:: Oxygen

    :param bool redirect_stderr: If set to ``True``, then stderr will be
      redirected to stdout. This is helpful for cases where obtaining both the
      retcode and output is desired, but it is not desired to have the output
      separated into both stdout and stderr.

        .. versionadded:: 2015.8.2

    :param str password: Windows only. Required when specifying ``runas``. This
      parameter will be ignored on non-Windows platforms.

      .. versionadded:: 2016.3.0

    :param bool bg: If ``True``, run command in background and do not await or
      deliver it's results

      .. versionadded:: 2016.3.6

    CLI Example:

    .. code-block:: bash

        salt '*' cmd.run_all "ls -l | awk '/foo/{print \\$2}'"

    The template arg can be set to 'jinja' or another supported template
    engine to render the command arguments before execution.
    For example:

    .. code-block:: bash

        salt '*' cmd.run_all template=jinja "ls -l /tmp/{{grains.id}} | awk '/foo/{print \\$2}'"

    A string of standard input can be specified for the command to be run using
    the ``stdin`` parameter. This can be useful in cases where sensitive
    information must be read from standard input.:

    .. code-block:: bash

        salt '*' cmd.run_all "grep f" stdin='one\\ntwo\\nthree\\nfour\\nfive\\n'
    '''
    python_shell = _python_shell_default(python_shell,
                                         kwargs.get('__pub_jid', ''))
    stderr = subprocess.STDOUT if redirect_stderr else subprocess.PIPE
    ret = _run(cmd,
               runas=runas,
               cwd=cwd,
               stdin=stdin,
               stderr=stderr,
               shell=shell,
               python_shell=python_shell,
               env=env,
               clean_env=clean_env,
               template=template,
               rstrip=rstrip,
               umask=umask,
               output_loglevel=output_loglevel,
               log_callback=log_callback,
               timeout=timeout,
               reset_system_locale=reset_system_locale,
               ignore_retcode=ignore_retcode,
               saltenv=saltenv,
               use_vt=use_vt,
               password=password,
               encoded_cmd=encoded_cmd,
               **kwargs)

    log_callback = _check_cb(log_callback)

    lvl = _check_loglevel(output_loglevel)
    if lvl is not None:
        if not ignore_retcode and ret['retcode'] != 0:
            if lvl < LOG_LEVELS['error']:
                lvl = LOG_LEVELS['error']
            msg = (
                'Command \'{0}\' failed with return code: {1}'.format(
                    cmd,
                    ret['retcode']
                )
            )
            log.error(log_callback(msg))
        if ret['stdout']:
            log.log(lvl, u'stdout: {0}'.format(log_callback(ret['stdout'])))
        if ret['stderr']:
            log.log(lvl, u'stderr: {0}'.format(log_callback(ret['stderr'])))
        if ret['retcode']:
            log.log(lvl, 'retcode: {0}'.format(ret['retcode']))
    return ret


def retcode(cmd,
            cwd=None,
            stdin=None,
            runas=None,
            shell=DEFAULT_SHELL,
            python_shell=None,
            env=None,
            clean_env=False,
            template=None,
            umask=None,
            output_loglevel='debug',
            log_callback=None,
            timeout=None,
            reset_system_locale=True,
            ignore_retcode=False,
            saltenv='base',
            use_vt=False,
            password=None,
            **kwargs):
    '''
    Execute a shell command and return the command's return code.

    :param str cmd: The command to run. ex: 'ls -lart /home'

    :param str cwd: The current working directory to execute the command in.
      Defaults to the home directory of the user specified by ``runas``.

    :param str stdin: A string of standard input can be specified for the
      command to be run using the ``stdin`` parameter. This can be useful in cases
      where sensitive information must be read from standard input.:

    :param str runas: User to run command as. If running on a Windows minion you
      must also pass a password. The target user account must be in the
      Administrators group.

    :param str password: Windows only. Required when specifying ``runas``. This
      parameter will be ignored on non-Windows platforms.

      .. versionadded:: 2016.3.0

    :param str shell: Shell to execute under. Defaults to the system default
      shell.

    :param bool python_shell: If False, let python handle the positional
      arguments. Set to True to use shell features, such as pipes or redirection

    :param list env: A list of environment variables to be set prior to
      execution.

        Example:

        .. code-block:: yaml

            salt://scripts/foo.sh:
              cmd.script:
                - env:
                  - BATCH: 'yes'

        .. warning::

            The above illustrates a common PyYAML pitfall, that **yes**,
            **no**, **on**, **off**, **true**, and **false** are all loaded as
            boolean ``True`` and ``False`` values, and must be enclosed in
            quotes to be used as strings. More info on this (and other) PyYAML
            idiosyncrasies can be found :ref:`here <yaml-idiosyncrasies>`.

        Variables as values are not evaluated. So $PATH in the following
        example is a literal '$PATH':

        .. code-block:: yaml

            salt://scripts/bar.sh:
              cmd.script:
                - env: "PATH=/some/path:$PATH"

        One can still use the existing $PATH by using a bit of Jinja:

        .. code-block:: jinja

            {% set current_path = salt['environ.get']('PATH', '/bin:/usr/bin') %}

            mycommand:
              cmd.run:
                - name: ls -l /
                - env:
                  - PATH: {{ [current_path, '/my/special/bin']|join(':') }}

    :param bool clean_env: Attempt to clean out all other shell environment
      variables and set only those provided in the 'env' argument to this
      function.

    :param str template: If this setting is applied then the named templating
      engine will be used to render the downloaded file. Currently jinja, mako,
      and wempy are supported

    :param bool rstrip: Strip all whitespace off the end of output before it is
      returned.

    :param str umask: The umask (in octal) to use when running the command.

    :param str output_loglevel: Control the loglevel at which the output from
      the command is logged. Note that the command being run will still be logged
      (loglevel: DEBUG) regardless, unless ``quiet`` is used for this value.

    :param int timeout: A timeout in seconds for the executed process to return.

    :param bool use_vt: Use VT utils (saltstack) to stream the command output
      more interactively to the console and the logs. This is experimental.

    .. note::
      ``env`` represents the environment variables for the command, and
      should be formatted as a dict, or a YAML string which resolves to a dict.

    :rtype: int
    :rtype: None
    :returns: Return Code as an int or None if there was an exception.

    CLI Example:

    .. code-block:: bash

        salt '*' cmd.retcode "file /bin/bash"

    The template arg can be set to 'jinja' or another supported template
    engine to render the command arguments before execution.
    For example:

    .. code-block:: bash

        salt '*' cmd.retcode template=jinja "file {{grains.pythonpath[0]}}/python"

    A string of standard input can be specified for the command to be run using
    the ``stdin`` parameter. This can be useful in cases where sensitive
    information must be read from standard input.:

    .. code-block:: bash

        salt '*' cmd.retcode "grep f" stdin='one\\ntwo\\nthree\\nfour\\nfive\\n'
    '''
    ret = _run(cmd,
               runas=runas,
               cwd=cwd,
               stdin=stdin,
               stderr=subprocess.STDOUT,
               shell=shell,
               python_shell=python_shell,
               env=env,
               clean_env=clean_env,
               template=template,
               umask=umask,
               output_loglevel=output_loglevel,
               log_callback=log_callback,
               timeout=timeout,
               reset_system_locale=reset_system_locale,
               ignore_retcode=ignore_retcode,
               saltenv=saltenv,
               use_vt=use_vt,
               password=password,
               **kwargs)

    log_callback = _check_cb(log_callback)

    lvl = _check_loglevel(output_loglevel)
    if lvl is not None:
        if not ignore_retcode and ret['retcode'] != 0:
            if lvl < LOG_LEVELS['error']:
                lvl = LOG_LEVELS['error']
            msg = (
                'Command \'{0}\' failed with return code: {1}'.format(
                    cmd,
                    ret['retcode']
                )
            )
            log.error(log_callback(msg))
        log.log(lvl, 'output: {0}'.format(log_callback(ret['stdout'])))
    return ret['retcode']


def _retcode_quiet(cmd,
                   cwd=None,
                   stdin=None,
                   runas=None,
                   shell=DEFAULT_SHELL,
                   python_shell=False,
                   env=None,
                   clean_env=False,
                   template=None,
                   umask=None,
                   output_loglevel='quiet',
                   log_callback=None,
                   timeout=None,
                   reset_system_locale=True,
                   ignore_retcode=False,
                   saltenv='base',
                   use_vt=False,
                   password=None,
                   **kwargs):
    '''
    Helper for running commands quietly for minion startup.
    Returns same as retcode
    '''
    return retcode(cmd,
                   cwd=cwd,
                   stdin=stdin,
                   runas=runas,
                   shell=shell,
                   python_shell=python_shell,
                   env=env,
                   clean_env=clean_env,
                   template=template,
                   umask=umask,
                   output_loglevel=output_loglevel,
                   log_callback=log_callback,
                   timeout=timeout,
                   reset_system_locale=reset_system_locale,
                   ignore_retcode=ignore_retcode,
                   saltenv=saltenv,
                   use_vt=use_vt,
                   password=password,
                   **kwargs)


def script(source,
           args=None,
           cwd=None,
           stdin=None,
           runas=None,
           shell=DEFAULT_SHELL,
           python_shell=None,
           env=None,
           template=None,
           umask=None,
           output_loglevel='debug',
           log_callback=None,
           quiet=False,
           timeout=None,
           reset_system_locale=True,
           saltenv='base',
           use_vt=False,
           bg=False,
           password=None,
           **kwargs):
    '''
    Download a script from a remote location and execute the script locally.
    The script can be located on the salt master file server or on an HTTP/FTP
    server.

    The script will be executed directly, so it can be written in any available
    programming language.

    :param str source: The location of the script to download. If the file is
      located on the master in the directory named spam, and is called eggs, the
      source string is salt://spam/eggs

    :param str args: String of command line args to pass to the script.  Only
      used if no args are specified as part of the `name` argument. To pass a
      string containing spaces in YAML, you will need to doubly-quote it:
      "arg1 'arg two' arg3"

    :param str cwd: The current working directory to execute the command in.
      Defaults to the home directory of the user specified by ``runas``.

    :param str stdin: A string of standard input can be specified for the
      command to be run using the ``stdin`` parameter. This can be useful in cases
      where sensitive information must be read from standard input.:

    :param str runas: User to run script as. If running on a Windows minion you
      must also pass a password. The target user account must be in the
      Administrators group.

    :param str password: Windows only. Required when specifying ``runas``. This
      parameter will be ignored on non-Windows platforms.

      .. versionadded:: 2016.3.0

    :param str shell: Shell to execute under. Defaults to the system default
      shell.

    :param bool python_shell: If False, let python handle the positional
      arguments. Set to True to use shell features, such as pipes or redirection

    :param bool bg: If True, run script in background and do not await or deliver it's results

    :param list env: A list of environment variables to be set prior to
      execution.

        Example:

        .. code-block:: yaml

            salt://scripts/foo.sh:
              cmd.script:
                - env:
                  - BATCH: 'yes'

        .. warning::

            The above illustrates a common PyYAML pitfall, that **yes**,
            **no**, **on**, **off**, **true**, and **false** are all loaded as
            boolean ``True`` and ``False`` values, and must be enclosed in
            quotes to be used as strings. More info on this (and other) PyYAML
            idiosyncrasies can be found :ref:`here <yaml-idiosyncrasies>`.

        Variables as values are not evaluated. So $PATH in the following
        example is a literal '$PATH':

        .. code-block:: yaml

            salt://scripts/bar.sh:
              cmd.script:
                - env: "PATH=/some/path:$PATH"

        One can still use the existing $PATH by using a bit of Jinja:

        .. code-block:: jinja

            {% set current_path = salt['environ.get']('PATH', '/bin:/usr/bin') %}

            mycommand:
              cmd.run:
                - name: ls -l /
                - env:
                  - PATH: {{ [current_path, '/my/special/bin']|join(':') }}

    :param str template: If this setting is applied then the named templating
      engine will be used to render the downloaded file. Currently jinja, mako,
      and wempy are supported

    :param str umask: The umask (in octal) to use when running the command.

    :param str output_loglevel: Control the loglevel at which the output from
      the command is logged. Note that the command being run will still be logged
      (loglevel: DEBUG)regardless, unless ``quiet`` is used for this value.

    :param bool quiet: The command will be executed quietly, meaning no log
      entries of the actual command or its return data. This is deprecated as of
      the **2014.1.0** release, and is being replaced with ``output_loglevel: quiet``.

    :param int timeout: If the command has not terminated after timeout seconds,
      send the subprocess sigterm, and if sigterm is ignored, follow up with
      sigkill

    :param bool use_vt: Use VT utils (saltstack) to stream the command output
      more interactively to the console and the logs. This is experimental.

    CLI Example:

    .. code-block:: bash

        salt '*' cmd.script salt://scripts/runme.sh
        salt '*' cmd.script salt://scripts/runme.sh 'arg1 arg2 "arg 3"'
        salt '*' cmd.script salt://scripts/windows_task.ps1 args=' -Input c:\\tmp\\infile.txt' shell='powershell'


    .. code-block:: bash

        salt '*' cmd.script salt://scripts/runme.sh stdin='one\\ntwo\\nthree\\nfour\\nfive\\n'
    '''
    python_shell = _python_shell_default(python_shell,
                                         kwargs.get('__pub_jid', ''))

    def _cleanup_tempfile(path):
        try:
            __salt__['file.remove'](path)
        except (SaltInvocationError, CommandExecutionError) as exc:
            log.error(
                'cmd.script: Unable to clean tempfile \'{0}\': {1}'.format(
                    path,
                    exc
                )
            )

    if '__env__' in kwargs:
        # "env" is not supported; Use "saltenv".
        kwargs.pop('__env__')

    if salt.utils.platform.is_windows() and runas and cwd is None:
        cwd = tempfile.mkdtemp(dir=__opts__['cachedir'])
        __salt__['win_dacl.add_ace'](
            cwd, 'File', runas, 'READ&EXECUTE', 'ALLOW',
            'FOLDER&SUBFOLDERS&FILES')

    path = salt.utils.files.mkstemp(dir=cwd, suffix=os.path.splitext(source)[1])

    if template:
        if 'pillarenv' in kwargs or 'pillar' in kwargs:
            pillarenv = kwargs.get('pillarenv', __opts__.get('pillarenv'))
            kwargs['pillar'] = _gather_pillar(pillarenv, kwargs.get('pillar'))
        fn_ = __salt__['cp.get_template'](source,
                                          path,
                                          template,
                                          saltenv,
                                          **kwargs)
        if not fn_:
            if salt.utils.platform.is_windows() and runas:
                _cleanup_tempfile(cwd)
            else:
                _cleanup_tempfile(path)
            return {'pid': 0,
                    'retcode': 1,
                    'stdout': '',
                    'stderr': '',
                    'cache_error': True}
    else:
        fn_ = __salt__['cp.cache_file'](source, saltenv)
        if not fn_:
            if salt.utils.platform.is_windows() and runas:
                _cleanup_tempfile(cwd)
            else:
                _cleanup_tempfile(path)
            return {'pid': 0,
                    'retcode': 1,
                    'stdout': '',
                    'stderr': '',
                    'cache_error': True}
        shutil.copyfile(fn_, path)
    if not salt.utils.platform.is_windows():
        os.chmod(path, 320)
        os.chown(path, __salt__['file.user_to_uid'](runas), -1)
    ret = _run(path + ' ' + str(args) if args else path,
               cwd=cwd,
               stdin=stdin,
               output_loglevel=output_loglevel,
               log_callback=log_callback,
               runas=runas,
               shell=shell,
               python_shell=python_shell,
               env=env,
               umask=umask,
               timeout=timeout,
               reset_system_locale=reset_system_locale,
               saltenv=saltenv,
               use_vt=use_vt,
               bg=bg,
               password=password,
               **kwargs)
    if salt.utils.platform.is_windows() and runas:
        _cleanup_tempfile(cwd)
    else:
        _cleanup_tempfile(path)
    return ret


def script_retcode(source,
                   args=None,
                   cwd=None,
                   stdin=None,
                   runas=None,
                   shell=DEFAULT_SHELL,
                   python_shell=None,
                   env=None,
                   template='jinja',
                   umask=None,
                   timeout=None,
                   reset_system_locale=True,
                   saltenv='base',
                   output_loglevel='debug',
                   log_callback=None,
                   use_vt=False,
                   password=None,
                   **kwargs):
    '''
    Download a script from a remote location and execute the script locally.
    The script can be located on the salt master file server or on an HTTP/FTP
    server.

    The script will be executed directly, so it can be written in any available
    programming language.

    The script can also be formatted as a template, the default is jinja.

    Only evaluate the script return code and do not block for terminal output

    :param str source: The location of the script to download. If the file is
      located on the master in the directory named spam, and is called eggs, the
      source string is salt://spam/eggs

    :param str args: String of command line args to pass to the script. Only
      used if no args are specified as part of the `name` argument. To pass a
      string containing spaces in YAML, you will need to doubly-quote it:  "arg1
      'arg two' arg3"

    :param str cwd: The current working directory to execute the command in.
      Defaults to the home directory of the user specified by ``runas``.

    :param str stdin: A string of standard input can be specified for the
      command to be run using the ``stdin`` parameter. This can be useful in cases
      where sensitive information must be read from standard input.:

    :param str runas: User to run script as. If running on a Windows minion you
      must also pass a password. The target user account must be in the
      Administrators group.

    :param str password: Windows only. Required when specifying ``runas``. This
      parameter will be ignored on non-Windows platforms.

      .. versionadded:: 2016.3.0

    :param str shell: Shell to execute under. Defaults to the system default
      shell.

    :param bool python_shell: If False, let python handle the positional
      arguments. Set to True to use shell features, such as pipes or redirection

    :param list env: A list of environment variables to be set prior to
      execution.

        Example:

        .. code-block:: yaml

            salt://scripts/foo.sh:
              cmd.script:
                - env:
                  - BATCH: 'yes'

        .. warning::

            The above illustrates a common PyYAML pitfall, that **yes**,
            **no**, **on**, **off**, **true**, and **false** are all loaded as
            boolean ``True`` and ``False`` values, and must be enclosed in
            quotes to be used as strings. More info on this (and other) PyYAML
            idiosyncrasies can be found :ref:`here <yaml-idiosyncrasies>`.

        Variables as values are not evaluated. So $PATH in the following
        example is a literal '$PATH':

        .. code-block:: yaml

            salt://scripts/bar.sh:
              cmd.script:
                - env: "PATH=/some/path:$PATH"

        One can still use the existing $PATH by using a bit of Jinja:

        .. code-block:: jinja

            {% set current_path = salt['environ.get']('PATH', '/bin:/usr/bin') %}

            mycommand:
              cmd.run:
                - name: ls -l /
                - env:
                  - PATH: {{ [current_path, '/my/special/bin']|join(':') }}

    :param str template: If this setting is applied then the named templating
      engine will be used to render the downloaded file. Currently jinja, mako,
      and wempy are supported

    :param str umask: The umask (in octal) to use when running the command.

    :param str output_loglevel: Control the loglevel at which the output from
      the command is logged. Note that the command being run will still be logged
      (loglevel: DEBUG) regardless, unless ``quiet`` is used for this value.

    :param bool quiet: The command will be executed quietly, meaning no log
      entries of the actual command or its return data. This is deprecated as of
      the **2014.1.0** release, and is being replaced with ``output_loglevel:
      quiet``.

    :param int timeout: If the command has not terminated after timeout seconds,
      send the subprocess sigterm, and if sigterm is ignored, follow up with
      sigkill

    :param bool use_vt: Use VT utils (saltstack) to stream the command output
      more interactively to the console and the logs. This is experimental.

    CLI Example:

    .. code-block:: bash

        salt '*' cmd.script_retcode salt://scripts/runme.sh
        salt '*' cmd.script_retcode salt://scripts/runme.sh 'arg1 arg2 "arg 3"'
        salt '*' cmd.script_retcode salt://scripts/windows_task.ps1 args=' -Input c:\\tmp\\infile.txt' shell='powershell'

    A string of standard input can be specified for the command to be run using
    the ``stdin`` parameter. This can be useful in cases where sensitive
    information must be read from standard input.:

    .. code-block:: bash

        salt '*' cmd.script_retcode salt://scripts/runme.sh stdin='one\\ntwo\\nthree\\nfour\\nfive\\n'
    '''
    if '__env__' in kwargs:
        # "env" is not supported; Use "saltenv".
        kwargs.pop('__env__')

    return script(source=source,
                  args=args,
                  cwd=cwd,
                  stdin=stdin,
                  runas=runas,
                  shell=shell,
                  python_shell=python_shell,
                  env=env,
                  template=template,
                  umask=umask,
                  timeout=timeout,
                  reset_system_locale=reset_system_locale,
                  saltenv=saltenv,
                  output_loglevel=output_loglevel,
                  log_callback=log_callback,
                  use_vt=use_vt,
                  password=password,
                  **kwargs)['retcode']


def which(cmd):
    '''
    Returns the path of an executable available on the minion, None otherwise

    CLI Example:

    .. code-block:: bash

        salt '*' cmd.which cat
    '''
    return salt.utils.path.which(cmd)


def which_bin(cmds):
    '''
    Returns the first command found in a list of commands

    CLI Example:

    .. code-block:: bash

        salt '*' cmd.which_bin '[pip2, pip, pip-python]'
    '''
    return salt.utils.path.which_bin(cmds)


def has_exec(cmd):
    '''
    Returns true if the executable is available on the minion, false otherwise

    CLI Example:

    .. code-block:: bash

        salt '*' cmd.has_exec cat
    '''
    return which(cmd) is not None


def exec_code(lang, code, cwd=None, args=None, **kwargs):
    '''
    Pass in two strings, the first naming the executable language, aka -
    python2, python3, ruby, perl, lua, etc. the second string containing
    the code you wish to execute. The stdout will be returned.

    All parameters from :mod:`cmd.run_all <salt.modules.cmdmod.run_all>` except python_shell can be used.

    CLI Example:

    .. code-block:: bash

        salt '*' cmd.exec_code ruby 'puts "cheese"'
        salt '*' cmd.exec_code ruby 'puts "cheese"' args='["arg1", "arg2"]' env='{"FOO": "bar"}'
    '''
    return exec_code_all(lang, code, cwd, args, **kwargs)['stdout']


def exec_code_all(lang, code, cwd=None, args=None, **kwargs):
    '''
    Pass in two strings, the first naming the executable language, aka -
    python2, python3, ruby, perl, lua, etc. the second string containing
    the code you wish to execute. All cmd artifacts (stdout, stderr, retcode, pid)
    will be returned.

    All parameters from :mod:`cmd.run_all <salt.modules.cmdmod.run_all>` except python_shell can be used.

    CLI Example:

    .. code-block:: bash

        salt '*' cmd.exec_code_all ruby 'puts "cheese"'
        salt '*' cmd.exec_code_all ruby 'puts "cheese"' args='["arg1", "arg2"]' env='{"FOO": "bar"}'
    '''
    powershell = lang.lower().startswith("powershell")

    if powershell:
        codefile = salt.utils.files.mkstemp(suffix=".ps1")
    else:
        codefile = salt.utils.files.mkstemp()

    with salt.utils.files.fopen(codefile, 'w+t', binary=False) as fp_:
        fp_.write(code)

    if powershell:
        cmd = [lang, "-File", codefile]
    else:
        cmd = [lang, codefile]

    if isinstance(args, six.string_types):
        cmd.append(args)
    elif isinstance(args, list):
        cmd += args

    ret = run_all(cmd, cwd=cwd, python_shell=False, **kwargs)
    os.remove(codefile)
    return ret


def tty(device, echo=''):
    '''
    Echo a string to a specific tty

    CLI Example:

    .. code-block:: bash

        salt '*' cmd.tty tty0 'This is a test'
        salt '*' cmd.tty pts3 'This is a test'
    '''
    if device.startswith('tty'):
        teletype = '/dev/{0}'.format(device)
    elif device.startswith('pts'):
        teletype = '/dev/{0}'.format(device.replace('pts', 'pts/'))
    else:
        return {'Error': 'The specified device is not a valid TTY'}
    try:
        with salt.utils.files.fopen(teletype, 'wb') as tty_device:
            tty_device.write(salt.utils.stringutils.to_bytes(echo))
        return {
            'Success': 'Message was successfully echoed to {0}'.format(teletype)
        }
    except IOError:
        return {
            'Error': 'Echoing to {0} returned error'.format(teletype)
        }


def run_chroot(root,
               cmd,
               cwd=None,
               stdin=None,
               runas=None,
               shell=DEFAULT_SHELL,
               python_shell=True,
               env=None,
               clean_env=False,
               template=None,
               rstrip=True,
               umask=None,
               output_loglevel='quiet',
               log_callback=None,
               quiet=False,
               timeout=None,
               reset_system_locale=True,
               ignore_retcode=False,
               saltenv='base',
               use_vt=False,
               bg=False,
               **kwargs):
    '''
    .. versionadded:: 2014.7.0

    This function runs :mod:`cmd.run_all <salt.modules.cmdmod.run_all>` wrapped
    within a chroot, with dev and proc mounted in the chroot

    root
        Path to the root of the jail to use.

    cmd
        The command to run. ex: 'ls -lart /home'

    cwd
        The current working directory to execute the command in. defaults to
        /root

    stdin
        A string of standard input can be specified for the command to be run using
        the ``stdin`` parameter. This can be useful in cases where sensitive
        information must be read from standard input.:

    runas
        User to run script as.

    shell
        Shell to execute under. Defaults to the system default shell.

    python_shell
        If False, let python handle the positional arguments. Set to True
        to use shell features, such as pipes or redirection

    env
        A list of environment variables to be set prior to execution.
        Example:

        .. code-block:: yaml

            salt://scripts/foo.sh:
              cmd.script:
                - env:
                  - BATCH: 'yes'

        .. warning::

            The above illustrates a common PyYAML pitfall, that **yes**,
            **no**, **on**, **off**, **true**, and **false** are all loaded as
            boolean ``True`` and ``False`` values, and must be enclosed in
            quotes to be used as strings. More info on this (and other) PyYAML
            idiosyncrasies can be found :ref:`here <yaml-idiosyncrasies>`.

        Variables as values are not evaluated. So $PATH in the following
        example is a literal '$PATH':

        .. code-block:: yaml

            salt://scripts/bar.sh:
              cmd.script:
                - env: "PATH=/some/path:$PATH"

        One can still use the existing $PATH by using a bit of Jinja:

        .. code-block:: jinja

            {% set current_path = salt['environ.get']('PATH', '/bin:/usr/bin') %}

            mycommand:
              cmd.run:
                - name: ls -l /
                - env:
                  - PATH: {{ [current_path, '/my/special/bin']|join(':') }}

     clean_env:
        Attempt to clean out all other shell environment variables and set
        only those provided in the 'env' argument to this function.

    template
        If this setting is applied then the named templating engine will be
        used to render the downloaded file. Currently jinja, mako, and wempy
        are supported

    rstrip
        Strip all whitespace off the end of output before it is returned.

    umask
         The umask (in octal) to use when running the command.

    output_loglevel
        Control the loglevel at which the output from the command is logged.
        Note that the command being run will still be logged (loglevel: DEBUG)
        regardless, unless ``quiet`` is used for this value.

    timeout
        A timeout in seconds for the executed process to return.

    use_vt
        Use VT utils (saltstack) to stream the command output more
        interactively to the console and the logs.
        This is experimental.


    CLI Example:

    .. code-block:: bash

        salt '*' cmd.run_chroot /var/lib/lxc/container_name/rootfs 'sh /tmp/bootstrap.sh'
    '''
    __salt__['mount.mount'](
        os.path.join(root, 'dev'),
        'udev',
        fstype='devtmpfs')
    __salt__['mount.mount'](
        os.path.join(root, 'proc'),
        'proc',
        fstype='proc')

    # Execute chroot routine
    sh_ = '/bin/sh'
    if os.path.isfile(os.path.join(root, 'bin/bash')):
        sh_ = '/bin/bash'

    if isinstance(cmd, (list, tuple)):
        cmd = ' '.join([str(i) for i in cmd])
    cmd = 'chroot {0} {1} -c {2}'.format(root, sh_, _cmd_quote(cmd))

    run_func = __context__.pop('cmd.run_chroot.func', run_all)

    ret = run_func(cmd,
                   runas=runas,
                   cwd=cwd,
                   stdin=stdin,
                   shell=shell,
                   python_shell=python_shell,
                   env=env,
                   clean_env=clean_env,
                   template=template,
                   rstrip=rstrip,
                   umask=umask,
                   output_loglevel=output_loglevel,
                   log_callback=log_callback,
                   quiet=quiet,
                   timeout=timeout,
                   reset_system_locale=reset_system_locale,
                   ignore_retcode=ignore_retcode,
                   saltenv=saltenv,
                   pillarenv=kwargs.get('pillarenv'),
                   pillar=kwargs.get('pillar'),
                   use_vt=use_vt,
                   bg=bg)

    # Kill processes running in the chroot
    for i in range(6):
        pids = _chroot_pids(root)
        if not pids:
            break
        for pid in pids:
            # use sig 15 (TERM) for first 3 attempts, then 9 (KILL)
            sig = 15 if i < 3 else 9
            os.kill(pid, sig)

    if _chroot_pids(root):
        log.error('Processes running in chroot could not be killed, '
                  'filesystem will remain mounted')

    __salt__['mount.umount'](os.path.join(root, 'proc'))
    __salt__['mount.umount'](os.path.join(root, 'dev'))
    return ret


def _is_valid_shell(shell):
    '''
    Attempts to search for valid shells on a system and
    see if a given shell is in the list
    '''
    if salt.utils.platform.is_windows():
        return True  # Don't even try this for Windows
    shells = '/etc/shells'
    available_shells = []
    if os.path.exists(shells):
        try:
            with salt.utils.files.fopen(shells, 'r') as shell_fp:
                lines = shell_fp.read().splitlines()
            for line in lines:
                if line.startswith('#'):
                    continue
                else:
                    available_shells.append(line)
        except OSError:
            return True
    else:
        # No known method of determining available shells
        return None
    if shell in available_shells:
        return True
    else:
        return False


def shells():
    '''
    Lists the valid shells on this system via the /etc/shells file

    .. versionadded:: 2015.5.0

    CLI Example::

        salt '*' cmd.shells
    '''
    shells_fn = '/etc/shells'
    ret = []
    if os.path.exists(shells_fn):
        try:
            with salt.utils.files.fopen(shells_fn, 'r') as shell_fp:
                lines = shell_fp.read().splitlines()
            for line in lines:
                line = line.strip()
                if line.startswith('#'):
                    continue
                elif not line:
                    continue
                else:
                    ret.append(line)
        except OSError:
            log.error("File '{0}' was not found".format(shells_fn))
    return ret


def shell_info(shell, list_modules=False):
    '''
    .. versionadded:: 2016.11.0

    Provides information about a shell or script languages which often use
    ``#!``. The values returned are dependent on the shell or scripting
    languages all return the ``installed``, ``path``, ``version``,
    ``version_raw``

    Args:
        shell (str): Name of the shell. Support shells/script languages include
        bash, cmd, perl, php, powershell, python, ruby and zsh

        list_modules (bool): True to list modules available to the shell.
        Currently only lists powershell modules.

    Returns:
        dict: A dictionary of information about the shell

    .. code-block:: python

        {'version': '<2 or 3 numeric components dot-separated>',
         'version_raw': '<full version string>',
         'path': '<full path to binary>',
         'installed': <True, False or None>,
         '<attribute>': '<attribute value>'}

    .. note::
        - ``installed`` is always returned, if ``None`` or ``False`` also
          returns error and may also return ``stdout`` for diagnostics.
        - ``version`` is for use in determine if a shell/script language has a
          particular feature set, not for package management.
        - The shell must be within the executable search path.

    CLI Example:

    .. code-block:: bash

        salt '*' cmd.shell_info bash
        salt '*' cmd.shell_info powershell

    :codeauthor: Damon Atkins <https://github.com/damon-atkins>
    '''
    regex_shells = {
        'bash': [r'version (\d\S*)', 'bash', '--version'],
        'bash-test-error': [r'versioZ ([-\w.]+)', 'bash', '--version'],  # used to test a error result
        'bash-test-env': [r'(HOME=.*)', 'bash', '-c', 'declare'],  # used to test a error result
        'zsh': [r'^zsh (\d\S*)', 'zsh', '--version'],
        'tcsh': [r'^tcsh (\d\S*)', 'tcsh', '--version'],
        'cmd': [r'Version ([\d.]+)', 'cmd.exe', '/C', 'ver'],
        'powershell': [r'PSVersion\s+(\d\S*)', 'powershell', '-NonInteractive', '$PSVersionTable'],
        'perl': [r'^(\d\S*)', 'perl', '-e', 'printf "%vd\n", $^V;'],
        'python': [r'^Python (\d\S*)', 'python', '-V'],
        'ruby': [r'^ruby (\d\S*)', 'ruby', '-v'],
        'php': [r'^PHP (\d\S*)', 'php', '-v']
    }
    # Ensure ret['installed'] always as a value of True, False or None (not sure)
    ret = {'installed': False}
    if salt.utils.platform.is_windows() and shell == 'powershell':
        pw_keys = __salt__['reg.list_keys'](
            'HKEY_LOCAL_MACHINE',
            'Software\\Microsoft\\PowerShell')
        pw_keys.sort(key=int)
        if len(pw_keys) == 0:
            return {
                'error': 'Unable to locate \'powershell\' Reason: Cannot be '
                         'found in registry.',
                'installed': False,
            }
        for reg_ver in pw_keys:
            install_data = __salt__['reg.read_value'](
                'HKEY_LOCAL_MACHINE',
                'Software\\Microsoft\\PowerShell\\{0}'.format(reg_ver),
                'Install')
            if 'vtype' in install_data and \
                    install_data['vtype'] == 'REG_DWORD' and \
                    install_data['vdata'] == 1:
                details = __salt__['reg.list_values'](
                    'HKEY_LOCAL_MACHINE',
                    'Software\\Microsoft\\PowerShell\\{0}\\'
                    'PowerShellEngine'.format(reg_ver))

                # reset data, want the newest version details only as powershell
                # is backwards compatible
                ret = {}

                # if all goes well this will become True
                ret['installed'] = None
                ret['path'] = which('powershell.exe')
                for attribute in details:
                    if attribute['vname'].lower() == '(default)':
                        continue
                    elif attribute['vname'].lower() == 'powershellversion':
                        ret['psversion'] = attribute['vdata']
                        ret['version_raw'] = attribute['vdata']
                    elif attribute['vname'].lower() == 'runtimeversion':
                        ret['crlversion'] = attribute['vdata']
                        if ret['crlversion'][0].lower() == 'v':
                            ret['crlversion'] = ret['crlversion'][1::]
                    elif attribute['vname'].lower() == 'pscompatibleversion':
                        # reg attribute does not end in s, the powershell
                        # attribute does
                        ret['pscompatibleversions'] = \
                            attribute['vdata'].replace(' ', '').split(',')
                    else:
                        # keys are lower case as python is case sensitive the
                        # registry is not
                        ret[attribute['vname'].lower()] = attribute['vdata']
    else:
        if shell not in regex_shells:
            return {
                'error': 'Salt does not know how to get the version number for '
                         '{0}'.format(shell),
                'installed': None
            }
        shell_data = regex_shells[shell]
        pattern = shell_data.pop(0)
        # We need to make sure HOME set, so shells work correctly
        # salt-call will general have home set, the salt-minion service may not
        # We need to assume ports of unix shells to windows will look after
        # themselves in setting HOME as they do it in many different ways
        newenv = os.environ
        if ('HOME' not in newenv) and (not salt.utils.platform.is_windows()):
            newenv['HOME'] = os.path.expanduser('~')
            log.debug('HOME environment set to {0}'.format(newenv['HOME']))
        try:
            proc = salt.utils.timed_subprocess.TimedProc(
                shell_data,
                stdin=None,
                stdout=subprocess.PIPE,
                stderr=subprocess.STDOUT,
                timeout=10,
                env=newenv
                )
        except (OSError, IOError) as exc:
            return {
                'error': 'Unable to run command \'{0}\' Reason: {1}'.format(' '.join(shell_data), exc),
                'installed': False,
            }
        try:
            proc.run()
        except TimedProcTimeoutError as exc:
            return {
                'error': 'Unable to run command \'{0}\' Reason: Timed out.'.format(' '.join(shell_data)),
                'installed': False,
            }

        ret['path'] = which(shell_data[0])
        pattern_result = re.search(pattern, proc.stdout, flags=re.IGNORECASE)
        # only set version if we find it, so code later on can deal with it
        if pattern_result:
            ret['version_raw'] = pattern_result.group(1)

    if 'version_raw' in ret:
        version_results = re.match(r'(\d[\d.]*)', ret['version_raw'])
        if version_results:
            ret['installed'] = True
            ver_list = version_results.group(1).split('.')[:3]
            if len(ver_list) == 1:
                ver_list.append('0')
            ret['version'] = '.'.join(ver_list[:3])
    else:
        ret['installed'] = None  # Have an unexpected result

    # Get a list of the PowerShell modules which are potentially available
    # to be imported
    if shell == 'powershell' and ret['installed'] and list_modules:
        ret['modules'] = salt.utils.powershell.get_modules()

    if 'version' not in ret:
        ret['error'] = 'The version regex pattern for shell {0}, could not ' \
                       'find the version string'.format(shell)
        ret['stdout'] = proc.stdout  # include stdout so they can see the issue
        log.error(ret['error'])

    return ret


def powershell(cmd,
        cwd=None,
        stdin=None,
        runas=None,
        shell=DEFAULT_SHELL,
        env=None,
        clean_env=False,
        template=None,
        rstrip=True,
        umask=None,
        output_loglevel='debug',
        quiet=False,
        timeout=None,
        reset_system_locale=True,
        ignore_retcode=False,
        saltenv='base',
        use_vt=False,
        password=None,
        depth=None,
        encode_cmd=False,
        **kwargs):
    '''
    Execute the passed PowerShell command and return the output as a dictionary.

    Other ``cmd.*`` functions (besides ``cmd.powershell_all``)
    return the raw text output of the command. This
    function appends ``| ConvertTo-JSON`` to the command and then parses the
    JSON into a Python dictionary. If you want the raw textual result of your
    PowerShell command you should use ``cmd.run`` with the ``shell=powershell``
    option.

    For example:

    .. code-block:: bash

        salt '*' cmd.run '$PSVersionTable.CLRVersion' shell=powershell
        salt '*' cmd.run 'Get-NetTCPConnection' shell=powershell

    .. versionadded:: 2016.3.0

    .. warning::

        This passes the cmd argument directly to PowerShell
        without any further processing! Be absolutely sure that you
        have properly sanitized the command passed to this function
        and do not use untrusted inputs.

    Note that ``env`` represents the environment variables for the command, and
    should be formatted as a dict, or a YAML string which resolves to a dict.

    In addition to the normal ``cmd.run`` parameters, this command offers the
    ``depth`` parameter to change the Windows default depth for the
    ``ConvertTo-JSON`` powershell command. The Windows default is 2. If you need
    more depth, set that here.

    .. note::
        For some commands, setting the depth to a value greater than 4 greatly
        increases the time it takes for the command to return and in many cases
        returns useless data.

    :param str cmd: The powershell command to run.

    :param str cwd: The current working directory to execute the command in.
      Defaults to the home directory of the user specified by ``runas``.

    :param str stdin: A string of standard input can be specified for the
      command to be run using the ``stdin`` parameter. This can be useful in cases
      where sensitive information must be read from standard input.:

    :param str runas: User to run command as. If running on a Windows minion you
      must also pass a password. The target user account must be in the
      Administrators group.

    :param str password: Windows only. Required when specifying ``runas``. This
      parameter will be ignored on non-Windows platforms.

      .. versionadded:: 2016.3.0

    :param str shell: Shell to execute under. Defaults to the system default
      shell.

    :param bool python_shell: If False, let python handle the positional
      arguments. Set to True to use shell features, such as pipes or redirection

    :param list env: A list of environment variables to be set prior to
      execution.

        Example:

        .. code-block:: yaml

            salt://scripts/foo.sh:
              cmd.script:
                - env:
                  - BATCH: 'yes'

        .. warning::

            The above illustrates a common PyYAML pitfall, that **yes**,
            **no**, **on**, **off**, **true**, and **false** are all loaded as
            boolean ``True`` and ``False`` values, and must be enclosed in
            quotes to be used as strings. More info on this (and other) PyYAML
            idiosyncrasies can be found :ref:`here <yaml-idiosyncrasies>`.

        Variables as values are not evaluated. So $PATH in the following
        example is a literal '$PATH':

        .. code-block:: yaml

            salt://scripts/bar.sh:
              cmd.script:
                - env: "PATH=/some/path:$PATH"

        One can still use the existing $PATH by using a bit of Jinja:

        .. code-block:: jinja

            {% set current_path = salt['environ.get']('PATH', '/bin:/usr/bin') %}

            mycommand:
              cmd.run:
                - name: ls -l /
                - env:
                  - PATH: {{ [current_path, '/my/special/bin']|join(':') }}

    :param bool clean_env: Attempt to clean out all other shell environment
      variables and set only those provided in the 'env' argument to this
      function.

    :param str template: If this setting is applied then the named templating
      engine will be used to render the downloaded file. Currently jinja, mako,
      and wempy are supported

    :param bool rstrip: Strip all whitespace off the end of output before it is
      returned.

    :param str umask: The umask (in octal) to use when running the command.

    :param str output_loglevel: Control the loglevel at which the output from
      the command is logged. Note that the command being run will still be logged
      (loglevel: DEBUG) regardless, unless ``quiet`` is used for this value.

    :param int timeout: A timeout in seconds for the executed process to return.

    :param bool use_vt: Use VT utils (saltstack) to stream the command output
      more interactively to the console and the logs. This is experimental.

    :param bool reset_system_locale: Resets the system locale

    :param bool ignore_retcode: Ignore the return code

    :param str saltenv: The salt environment to use. Default is 'base'

    :param int depth: The number of levels of contained objects to be included.
        Default is 2. Values greater than 4 seem to greatly increase the time
        it takes for the command to complete for some commands. eg: ``dir``

        .. versionadded:: 2016.3.4

    :param bool encode_cmd: Encode the command before executing. Use in cases
      where characters may be dropped or incorrectly converted when executed.
      Default is False.

    :returns:
        :dict: A dictionary of data returned by the powershell command.

    CLI Example:

    .. code-block:: powershell

        salt '*' cmd.powershell "$PSVersionTable.CLRVersion"
    '''
    if 'python_shell' in kwargs:
        python_shell = kwargs.pop('python_shell')
    else:
        python_shell = True

    # Append PowerShell Object formatting
    cmd += ' | ConvertTo-JSON'
    if depth is not None:
        cmd += ' -Depth {0}'.format(depth)

    if encode_cmd:
        # Convert the cmd to UTF-16LE without a BOM and base64 encode.
        # Just base64 encoding UTF-8 or including a BOM is not valid.
        log.debug('Encoding PowerShell command \'{0}\''.format(cmd))
        cmd_utf16 = cmd.decode('utf-8').encode('utf-16le')
        cmd = base64.standard_b64encode(cmd_utf16)
        encoded_cmd = True
    else:
        encoded_cmd = False

    # Retrieve the response, while overriding shell with 'powershell'
    response = run(cmd,
                   cwd=cwd,
                   stdin=stdin,
                   runas=runas,
                   shell='powershell',
                   env=env,
                   clean_env=clean_env,
                   template=template,
                   rstrip=rstrip,
                   umask=umask,
                   output_loglevel=output_loglevel,
                   quiet=quiet,
                   timeout=timeout,
                   reset_system_locale=reset_system_locale,
                   ignore_retcode=ignore_retcode,
                   saltenv=saltenv,
                   use_vt=use_vt,
                   python_shell=python_shell,
                   password=password,
                   encoded_cmd=encoded_cmd,
                   **kwargs)

    try:
        return json.loads(response)
    except Exception:
        log.error("Error converting PowerShell JSON return", exc_info=True)
        return {}


def powershell_all(cmd,
                   cwd=None,
                   stdin=None,
                   runas=None,
                   shell=DEFAULT_SHELL,
                   env=None,
                   clean_env=False,
                   template=None,
                   rstrip=True,
                   umask=None,
                   output_loglevel='debug',
                   quiet=False,
                   timeout=None,
                   reset_system_locale=True,
                   ignore_retcode=False,
                   saltenv='base',
                   use_vt=False,
                   password=None,
                   depth=None,
                   encode_cmd=False,
                   force_list=False,
                   **kwargs):
    '''
    Execute the passed PowerShell command and return a dictionary with a result field
    representing the output of the command, as well as other fields
    showing us what the PowerShell invocation wrote to ``stderr``, the process id,
    and the exit code of the invocation.

    This function appends ``| ConvertTo-JSON`` to the command before actually invoking powershell.

    An unquoted empty string is not valid JSON, but it's very normal for the Powershell
    output to be exactly that. Therefore, we do not attempt to
    parse empty Powershell output (which would
    result in an exception). Instead we treat this as a special case and one of two things
    will happen:
       * If the value of the ``force_list`` paramater
         is ``True`` then the ``result`` field of the return dictionary will be an empty list.
       * If the value of the ``force_list`` paramater is ``False``, then the return dictionary
         **will not have a result key added to it**. We aren't setting ``result`` to ``None`` in this
         case, because ``None`` is the Python representation of "null" in JSON. (We likewise can't use
         ``False`` for the equivalent reason.)

    If Powershell's output is not an empty string and Python cannot parse its content,
    then a ``CommandExecutionError`` exception will be raised.

    If Powershell's output is not an empty string, Python is able to parse its content,
    and the type of the resulting Python object is other than ``list`` then one of two things
    will happen:
        * If the value of the ``force_list`` paramater is ``True``, then the ``result`` field
          will be a singleton list
          with the Python object as its sole member.
        * If the value of the ``force_list`` paramater is ``False``, then the value of
          ``result`` will be
          the unmodified Python object.

    If Powershell's output is not an empty string, Python is able to parse its content,
    and the type of the resulting Python object is ``list``, then the value of ``result``
    will be the unmodified Python object. The ``force_list`` paramater has no effect in this case.

    .. Note::
         An example of why the ``force_list`` paramater is useful is as follows: The
         Powershell command
         ``dir x | Convert-ToJson`` results in

             * no output when x is an empty directory.
             * a dictionary object when x contains just one item.
             * a list of dictionary objects when x contains multiple items.

         By setting ``force_list`` to ``True`` we will always end up with a list of dictionary items,
         representing files,
         no matter how many files x contains.
         Conversely, if ``force_list`` is ``False``, we will end up with no ``result`` key in our
         return dictionary
         when x is an
         empty directory, and a dictionary object when x contains just one file.

    If you want a similar function but with a raw
    textual result instead of a Python dictionary,
    you should use ``cmd.run_all`` in combination with ``shell=powershell``.

    The remaining fields in the return dictionary are described in more detail
    in the ``Returns`` section.

    Example:

    .. code-block:: bash

        salt '*' cmd.run_all '$PSVersionTable.CLRVersion' shell=powershell
        salt '*' cmd.run_all 'Get-NetTCPConnection' shell=powershell

    .. versionadded:: Oxygen

    .. warning::

        This passes the cmd argument directly to PowerShell
        without any further processing! Be absolutely sure that you
        have properly sanitized the command passed to this function
        and do not use untrusted inputs.

    Note that ``env`` represents the environment variables for the command, and
    should be formatted as a dict, or a YAML string which resolves to a dict.

    In addition to the normal ``cmd.run`` parameters, this command offers the
    ``depth`` parameter to change the Windows default depth for the
    ``ConvertTo-JSON`` powershell command. The Windows default is 2. If you need
    more depth, set that here.

    .. note::
        For some commands, setting the depth to a value greater than 4 greatly
        increases the time it takes for the command to return and in many cases
        returns useless data.

    :param str cmd: The powershell command to run.

    :param str cwd: The current working directory to execute the command in.
      Defaults to the home directory of the user specified by ``runas``.

    :param str stdin: A string of standard input can be specified for the
      command to be run using the ``stdin`` parameter. This can be useful in cases
      where sensitive information must be read from standard input.:

    :param str runas: User to run command as. If running on a Windows minion you
      must also pass a password. The target user account must be in the
      Administrators group.

    :param str password: Windows only. Required when specifying ``runas``. This
      parameter will be ignored on non-Windows platforms.

    :param str shell: Shell to execute under. Defaults to the system default
      shell.

    :param bool python_shell: If False, let python handle the positional
      arguments. Set to True to use shell features, such as pipes or redirection

    :param list env: A list of environment variables to be set prior to
      execution.

        Example:

        .. code-block:: yaml

            salt://scripts/foo.sh:
              cmd.script:
                - env:
                  - BATCH: 'yes'

        .. warning::

            The above illustrates a common PyYAML pitfall, that **yes**,
            **no**, **on**, **off**, **true**, and **false** are all loaded as
            boolean ``True`` and ``False`` values, and must be enclosed in
            quotes to be used as strings. More info on this (and other) PyYAML
            idiosyncrasies can be found :ref:`here <yaml-idiosyncrasies>`.

        Variables as values are not evaluated. So $PATH in the following
        example is a literal '$PATH':

        .. code-block:: yaml

            salt://scripts/bar.sh:
              cmd.script:
                - env: "PATH=/some/path:$PATH"

        One can still use the existing $PATH by using a bit of Jinja:

        .. code-block:: jinja

            {% set current_path = salt['environ.get']('PATH', '/bin:/usr/bin') %}

            mycommand:
              cmd.run:
                - name: ls -l /
                - env:
                  - PATH: {{ [current_path, '/my/special/bin']|join(':') }}

    :param bool clean_env: Attempt to clean out all other shell environment
      variables and set only those provided in the 'env' argument to this
      function.

    :param str template: If this setting is applied then the named templating
      engine will be used to render the downloaded file. Currently jinja, mako,
      and wempy are supported

    :param bool rstrip: Strip all whitespace off the end of output before it is
      returned.

    :param str umask: The umask (in octal) to use when running the command.

    :param str output_loglevel: Control the loglevel at which the output from
      the command is logged. Note that the command being run will still be logged
      (loglevel: DEBUG) regardless, unless ``quiet`` is used for this value.

    :param int timeout: A timeout in seconds for the executed process to return.

    :param bool use_vt: Use VT utils (saltstack) to stream the command output
      more interactively to the console and the logs. This is experimental.

    :param bool reset_system_locale: Resets the system locale

    :param bool ignore_retcode: Ignore the return code

    :param str saltenv: The salt environment to use. Default is 'base'

    :param int depth: The number of levels of contained objects to be included.
        Default is 2. Values greater than 4 seem to greatly increase the time
        it takes for the command to complete for some commands. eg: ``dir``

    :param bool encode_cmd: Encode the command before executing. Use in cases
      where characters may be dropped or incorrectly converted when executed.
      Default is False.

    :param bool force_list: The purpose of this paramater is described in the preamble
      of this function's documentation. Default value is False.

    :return: A dictionary with the following entries:

        result
            For a complete description of this field, please refer to this
            function's preamble. **This key will not be added to the dictionary
            when force_list is False and Powershell's output
            is the empty string.**
        stderr
            What the PowerShell invocation wrote to ``stderr``.
        pid
            The process id of the PowerShell invocation
        retcode
            This is the exit code of the invocation of PowerShell.
            If the final execution status (in PowerShell) of our command
            (with ``| ConvertTo-JSON`` appended) is ``False`` this should be non-0.
            Likewise if PowerShell exited with ``$LASTEXITCODE`` set to some
            non-0 value, then ``retcode`` will end up with this value.

    :rtype: dict

    CLI Example:

    .. code-block:: bash

        salt '*' cmd.powershell_all "$PSVersionTable.CLRVersion"

    CLI Example:

    .. code-block:: bash

        salt '*' cmd.powershell_all "dir mydirectory" force_list=True
    '''
    if 'python_shell' in kwargs:
        python_shell = kwargs.pop('python_shell')
    else:
        python_shell = True

    # Append PowerShell Object formatting
    cmd += ' | ConvertTo-JSON'
    if depth is not None:
        cmd += ' -Depth {0}'.format(depth)

    if encode_cmd:
        # Convert the cmd to UTF-16LE without a BOM and base64 encode.
        # Just base64 encoding UTF-8 or including a BOM is not valid.
        log.debug('Encoding PowerShell command \'{0}\''.format(cmd))
        cmd_utf16 = cmd.decode('utf-8').encode('utf-16le')
        cmd = base64.standard_b64encode(cmd_utf16)
        encoded_cmd = True
    else:
        encoded_cmd = False

    # Retrieve the response, while overriding shell with 'powershell'
    response = run_all(cmd,
                   cwd=cwd,
                   stdin=stdin,
                   runas=runas,
                   shell='powershell',
                   env=env,
                   clean_env=clean_env,
                   template=template,
                   rstrip=rstrip,
                   umask=umask,
                   output_loglevel=output_loglevel,
                   quiet=quiet,
                   timeout=timeout,
                   reset_system_locale=reset_system_locale,
                   ignore_retcode=ignore_retcode,
                   saltenv=saltenv,
                   use_vt=use_vt,
                   python_shell=python_shell,
                   password=password,
                   encoded_cmd=encoded_cmd,
                   **kwargs)
    stdoutput = response['stdout']

    # if stdoutput is the empty string and force_list is True we return an empty list
    # Otherwise we return response with no result key
    if not stdoutput:
        response.pop('stdout')
        if force_list:
            response['result'] = []
        return response

    # If we fail to parse stdoutput we will raise an exception
    try:
        result = json.loads(stdoutput)
    except Exception:
        err_msg = "cmd.powershell_all " + \
                  "cannot parse the Powershell output."
        response["cmd"] = cmd
        raise CommandExecutionError(
            message=err_msg,
            info=response
        )

    response.pop("stdout")

    if type(result) is not list:
        if force_list:
            response['result'] = [result]
        else:
            response['result'] = result
    else:
        # result type is list so the force_list param has no effect
        response['result'] = result
    return response


def run_bg(cmd,
        cwd=None,
        runas=None,
        shell=DEFAULT_SHELL,
        python_shell=None,
        env=None,
        clean_env=False,
        template=None,
        umask=None,
        timeout=None,
        output_loglevel='debug',
        log_callback=None,
        reset_system_locale=True,
        ignore_retcode=False,
        saltenv='base',
        password=None,
        **kwargs):
    r'''
    .. versionadded: 2016.3.0

    Execute the passed command in the background and return it's PID

    Note that ``env`` represents the environment variables for the command, and
    should be formatted as a dict, or a YAML string which resolves to a dict.

    :param str cmd: The command to run. ex: 'ls -lart /home'

    :param str cwd: The current working directory to execute the command in.
      Defaults to the home directory of the user specified by ``runas``.

    :param str output_loglevel: Control the loglevel at which the output from
      the command is logged. Note that the command being run will still be logged
      (loglevel: DEBUG) regardless, unless ``quiet`` is used for this value.

    :param str runas: User to run command as. If running on a Windows minion you
      must also pass a password. The target user account must be in the
      Administrators group.

    :param str password: Windows only. Required when specifying ``runas``. This
      parameter will be ignored on non-Windows platforms.

      .. versionadded:: 2016.3.0

    :param str shell: Shell to execute under. Defaults to the system default
      shell.

    :param bool python_shell: If False, let python handle the positional
      arguments. Set to True to use shell features, such as pipes or redirection

    :param list env: A list of environment variables to be set prior to
      execution.

        Example:

        .. code-block:: yaml

            salt://scripts/foo.sh:
              cmd.script:
                - env:
                  - BATCH: 'yes'

        .. warning::

            The above illustrates a common PyYAML pitfall, that **yes**,
            **no**, **on**, **off**, **true**, and **false** are all loaded as
            boolean ``True`` and ``False`` values, and must be enclosed in
            quotes to be used as strings. More info on this (and other) PyYAML
            idiosyncrasies can be found :ref:`here <yaml-idiosyncrasies>`.

        Variables as values are not evaluated. So $PATH in the following
        example is a literal '$PATH':

        .. code-block:: yaml

            salt://scripts/bar.sh:
              cmd.script:
                - env: "PATH=/some/path:$PATH"

        One can still use the existing $PATH by using a bit of Jinja:

        .. code-block:: jinja

            {% set current_path = salt['environ.get']('PATH', '/bin:/usr/bin') %}

            mycommand:
              cmd.run:
                - name: ls -l /
                - env:
                  - PATH: {{ [current_path, '/my/special/bin']|join(':') }}

    :param bool clean_env: Attempt to clean out all other shell environment
      variables and set only those provided in the 'env' argument to this
      function.

    :param str template: If this setting is applied then the named templating
      engine will be used to render the downloaded file. Currently jinja, mako,
      and wempy are supported

    :param str umask: The umask (in octal) to use when running the command.

    :param int timeout: A timeout in seconds for the executed process to return.

    .. warning::

        This function does not process commands through a shell
        unless the python_shell flag is set to True. This means that any
        shell-specific functionality such as 'echo' or the use of pipes,
        redirection or &&, should either be migrated to cmd.shell or
        have the python_shell=True flag set here.

        The use of python_shell=True means that the shell will accept _any_ input
        including potentially malicious commands such as 'good_command;rm -rf /'.
        Be absolutely certain that you have sanitized your input prior to using
        python_shell=True

    CLI Example:

    .. code-block:: bash

        salt '*' cmd.run_bg "fstrim-all"

    The template arg can be set to 'jinja' or another supported template
    engine to render the command arguments before execution.
    For example:

    .. code-block:: bash

        salt '*' cmd.run_bg template=jinja "ls -l /tmp/{{grains.id}} | awk '/foo/{print \\$2}'"

    Specify an alternate shell with the shell parameter:

    .. code-block:: bash

        salt '*' cmd.run_bg "Get-ChildItem C:\\ " shell='powershell'

    If an equal sign (``=``) appears in an argument to a Salt command it is
    interpreted as a keyword argument in the format ``key=val``. That
    processing can be bypassed in order to pass an equal sign through to the
    remote shell command by manually specifying the kwarg:

    .. code-block:: bash

        salt '*' cmd.run_bg cmd='ls -lR / | sed -e s/=/:/g > /tmp/dontwait'
    '''

    python_shell = _python_shell_default(python_shell,
                                         kwargs.get('__pub_jid', ''))
    res = _run(cmd,
               stdin=None,
               stderr=None,
               stdout=None,
               output_loglevel=output_loglevel,
               use_vt=None,
               bg=True,
               with_communicate=False,
               rstrip=False,
               runas=runas,
               shell=shell,
               python_shell=python_shell,
               cwd=cwd,
               env=env,
               clean_env=clean_env,
               template=template,
               umask=umask,
               log_callback=log_callback,
               timeout=timeout,
               reset_system_locale=reset_system_locale,
               ignore_retcode=ignore_retcode,
               saltenv=saltenv,
               password=password,
               **kwargs
               )

    return {
        'pid': res['pid']
    }<|MERGE_RESOLUTION|>--- conflicted
+++ resolved
@@ -402,15 +402,8 @@
             msg = 'missing salt/utils/win_runas.py'
             raise CommandExecutionError(msg)
 
-<<<<<<< HEAD
-        if not isinstance(cmd, list):
-            cmd = salt.utils.args.shlex_split(cmd, posix=False)
-
-        cmd = ' '.join(cmd)
-=======
         if isinstance(cmd, (list, tuple)):
             cmd = ' '.join(cmd)
->>>>>>> 22a82535
 
         return win_runas(cmd, runas, password, cwd)
 
@@ -547,19 +540,11 @@
             .format(cwd)
         )
 
-<<<<<<< HEAD
-    if python_shell is not True and not isinstance(cmd, list):
-        posix = True
-        if salt.utils.platform.is_windows():
-            posix = False
-        cmd = salt.utils.args.shlex_split(cmd, posix=posix)
-=======
     if python_shell is not True \
-            and not salt.utils.is_windows() \
+            and not salt.utils.platform.is_windows() \
             and not isinstance(cmd, list):
-        cmd = salt.utils.shlex_split(cmd)
-
->>>>>>> 22a82535
+        cmd = salt.utils.args.shlex_split(cmd)
+
     if not use_vt:
         # This is where the magic happens
         try:
