--- conflicted
+++ resolved
@@ -335,11 +335,7 @@
             schedule[name]['splay'] = kwargs['splay']
 
     for item in ['range', 'when', 'once', 'once_fmt', 'cron', 'returner',
-<<<<<<< HEAD
-            'return_config', 'until']:
-=======
-            'return_config', 'enabled']:
->>>>>>> 37ceae1e
+            'return_config', 'until', 'enabled']:
         if item in kwargs:
             schedule[name][item] = kwargs[item]
 
