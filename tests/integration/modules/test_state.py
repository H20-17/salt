# -*- coding: utf-8 -*-

# Import Python libs
from __future__ import absolute_import, print_function, unicode_literals
import os
import shutil
import tempfile
import textwrap
import threading
import time

# Import Salt Testing libs
from tests.support.case import ModuleCase
from tests.support.unit import skipIf
from tests.support.paths import TMP, TMP_PILLAR_TREE
from tests.support.mixins import SaltReturnAssertsMixin

# Import Salt libs
import salt.utils.files
import salt.utils.path
import salt.utils.platform
import salt.utils.stringutils
from salt.modules.virtualenv_mod import KNOWN_BINARY_NAMES

# Import 3rd-party libs
from salt.ext import six

import logging
log = logging.getLogger(__name__)


class StateModuleTest(ModuleCase, SaltReturnAssertsMixin):
    '''
    Validate the state module
    '''

    maxDiff = None

    def test_show_highstate(self):
        '''
        state.show_highstate
        '''
        high = self.run_function('state.show_highstate')
        destpath = os.path.join(TMP, 'testfile')
        self.assertTrue(isinstance(high, dict))
        self.assertTrue(destpath in high)
        self.assertEqual(high[destpath]['__env__'], 'base')

    def test_show_lowstate(self):
        '''
        state.show_lowstate
        '''
        low = self.run_function('state.show_lowstate')
        self.assertTrue(isinstance(low, list))
        self.assertTrue(isinstance(low[0], dict))

    def test_catch_recurse(self):
        '''
        state.show_sls used to catch a recursive ref
        '''
        err = self.run_function('state.sls', mods='recurse_fail')
        self.assertIn('recursive', err[0])

    def test_no_recurse(self):
        '''
        verify that a sls structure is NOT a recursive ref
        '''
        sls = self.run_function('state.show_sls', mods='recurse_ok')
        self.assertIn('snmpd', sls)

    def test_no_recurse_two(self):
        '''
        verify that a sls structure is NOT a recursive ref
        '''
        sls = self.run_function('state.show_sls', mods='recurse_ok_two')
        self.assertIn('/etc/nagios/nrpe.cfg', sls)

    def test_running_dictionary_consistency(self):
        '''
        Test the structure of the running dictionary so we don't change it
        without deprecating/documenting the change
        '''
        running_dict_fields = [
            '__id__',
            '__run_num__',
            '__sls__',
            'changes',
            'comment',
            'duration',
            'name',
            'result',
            'start_time',
        ]

        sls = self.run_function('state.single',
                fun='test.succeed_with_changes',
                name='gndn')

        for state, ret in sls.items():
            for field in running_dict_fields:
                self.assertIn(field, ret)

    def test_running_dictionary_key_sls(self):
        '''
        Ensure the __sls__ key is either null or a string
        '''
        sls1 = self.run_function('state.single',
                fun='test.succeed_with_changes',
                name='gndn')

        sls2 = self.run_function('state.sls', mods='gndn')

        for state, ret in sls1.items():
            self.assertTrue(isinstance(ret['__sls__'], type(None)))

        for state, ret in sls2.items():
            self.assertTrue(isinstance(ret['__sls__'], six.string_types))

    def _remove_request_cache_file(self):
        '''
        remove minion state request file
        '''
        cache_file = os.path.join(self.get_config('minion')['cachedir'], 'req_state.p')
        if os.path.exists(cache_file):
            os.remove(cache_file)

    def test_request(self):
        '''
        verify sending a state request to the minion(s)
        '''
        self._remove_request_cache_file()

        ret = self.run_function('state.request', mods='modules.state.requested')
        result = ret['cmd_|-count_root_dir_contents_|-ls -a / | wc -l_|-run']['result']
        self.assertEqual(result, None)

    def test_check_request(self):
        '''
        verify checking a state request sent to the minion(s)
        '''
        self._remove_request_cache_file()

        self.run_function('state.request', mods='modules.state.requested')
        ret = self.run_function('state.check_request')
        result = ret['default']['test_run']['cmd_|-count_root_dir_contents_|-ls -a / | wc -l_|-run']['result']
        self.assertEqual(result, None)

    def test_clear_request(self):
        '''
        verify clearing a state request sent to the minion(s)
        '''
        self._remove_request_cache_file()

        self.run_function('state.request', mods='modules.state.requested')
        ret = self.run_function('state.clear_request')
        self.assertTrue(ret)

    def test_run_request_succeeded(self):
        '''
        verify running a state request sent to the minion(s)
        '''
        self._remove_request_cache_file()

        if salt.utils.platform.is_windows():
            self.run_function('state.request', mods='modules.state.requested_win')
        else:
            self.run_function('state.request', mods='modules.state.requested')

        ret = self.run_function('state.run_request')

        if salt.utils.platform.is_windows():
            key = 'cmd_|-count_root_dir_contents_|-Get-ChildItem C:\\\\ | Measure-Object | %{$_.Count}_|-run'
        else:
            key = 'cmd_|-count_root_dir_contents_|-ls -a / | wc -l_|-run'

        result = ret[key]['result']
        self.assertTrue(result)

    def test_run_request_failed_no_request_staged(self):
        '''
        verify not running a state request sent to the minion(s)
        '''
        self._remove_request_cache_file()

        self.run_function('state.request', mods='modules.state.requested')
        self.run_function('state.clear_request')
        ret = self.run_function('state.run_request')
        self.assertEqual(ret, {})

    def test_issue_1896_file_append_source(self):
        '''
        Verify that we can append a file's contents
        '''
        testfile = os.path.join(TMP, 'test.append')
        if os.path.isfile(testfile):
            os.unlink(testfile)

        ret = self.run_function('state.sls', mods='testappend')
        self.assertSaltTrueReturn(ret)

        ret = self.run_function('state.sls', mods='testappend.step-1')
        self.assertSaltTrueReturn(ret)

        ret = self.run_function('state.sls', mods='testappend.step-2')
        self.assertSaltTrueReturn(ret)

        with salt.utils.files.fopen(testfile, 'r') as fp_:
            testfile_contents = salt.utils.stringutils.to_unicode(fp_.read())

        contents = textwrap.dedent('''\
            # set variable identifying the chroot you work in (used in the prompt below)
            if [ -z "$debian_chroot" ] && [ -r /etc/debian_chroot ]; then
                debian_chroot=$(cat /etc/debian_chroot)
            fi

            # enable bash completion in interactive shells
            if [ -f /etc/bash_completion ] && ! shopt -oq posix; then
                . /etc/bash_completion
            fi
            ''')

        if salt.utils.platform.is_windows():
            new_contents = contents.splitlines()
            contents = os.linesep.join(new_contents)
            contents += os.linesep

        self.assertMultiLineEqual(
                contents, testfile_contents)

        # Re-append switching order
        ret = self.run_function('state.sls', mods='testappend.step-2')
        self.assertSaltTrueReturn(ret)

        ret = self.run_function('state.sls', mods='testappend.step-1')
        self.assertSaltTrueReturn(ret)

        with salt.utils.files.fopen(testfile, 'r') as fp_:
            testfile_contents = salt.utils.stringutils.to_unicode(fp_.read())

        self.assertMultiLineEqual(contents, testfile_contents)

    def test_issue_1876_syntax_error(self):
        '''
        verify that we catch the following syntax error::

            /tmp/salttest/issue-1876:

              file:
                - managed
                - source: salt://testfile

              file.append:
                - text: foo

        '''
        testfile = os.path.join(TMP, 'issue-1876')
        sls = self.run_function('state.sls', mods='issue-1876')
        self.assertIn(
            'ID \'{0}\' in SLS \'issue-1876\' contains multiple state '
            'declarations of the same type'.format(testfile),
            sls
        )

    def test_issue_1879_too_simple_contains_check(self):
        expected = textwrap.dedent('''\
            # set variable identifying the chroot you work in (used in the prompt below)
            if [ -z "$debian_chroot" ] && [ -r /etc/debian_chroot ]; then
                debian_chroot=$(cat /etc/debian_chroot)
            fi
            # enable bash completion in interactive shells
            if [ -f /etc/bash_completion ] && ! shopt -oq posix; then
                . /etc/bash_completion
            fi
            ''')

        if salt.utils.platform.is_windows():
            new_contents = expected.splitlines()
            expected = os.linesep.join(new_contents)
            expected += os.linesep

        testfile = os.path.join(TMP, 'issue-1879')
        # Delete if exiting
        if os.path.isfile(testfile):
            os.unlink(testfile)

        # Create the file
        ret = self.run_function('state.sls', mods='issue-1879', timeout=120)
        self.assertSaltTrueReturn(ret)

        # The first append
        ret = self.run_function(
            'state.sls', mods='issue-1879.step-1', timeout=120
        )
        self.assertSaltTrueReturn(ret)

        # The second append
        ret = self.run_function(
            'state.sls', mods='issue-1879.step-2', timeout=120
        )
        self.assertSaltTrueReturn(ret)

        # Does it match?
        try:
            with salt.utils.files.fopen(testfile, 'r') as fp_:
                contents = salt.utils.stringutils.to_unicode(fp_.read())
            self.assertMultiLineEqual(expected, contents)
            # Make sure we don't re-append existing text
            ret = self.run_function(
                'state.sls', mods='issue-1879.step-1', timeout=120
            )
            self.assertSaltTrueReturn(ret)

            ret = self.run_function(
                'state.sls', mods='issue-1879.step-2', timeout=120
            )
            self.assertSaltTrueReturn(ret)

            with salt.utils.files.fopen(testfile, 'r') as fp_:
                contents = salt.utils.stringutils.to_unicode(fp_.read())
            self.assertMultiLineEqual(expected, contents)
        except Exception:
            if os.path.exists(testfile):
                shutil.copy(testfile, testfile + '.bak')
            raise
        finally:
            if os.path.exists(testfile):
                os.unlink(testfile)

    def test_include(self):
        tempdir = tempfile.mkdtemp(dir=TMP)
        self.addCleanup(shutil.rmtree, tempdir, ignore_errors=True)
        pillar = {}
        for path in ('include-test', 'to-include-test', 'exclude-test'):
            pillar[path] = os.path.join(tempdir, path)
        ret = self.run_function('state.sls', mods='include-test', pillar=pillar)
        self.assertSaltTrueReturn(ret)
        self.assertTrue(os.path.isfile(pillar['include-test']))
        self.assertTrue(os.path.isfile(pillar['to-include-test']))
        self.assertFalse(os.path.isfile(pillar['exclude-test']))

    def test_exclude(self):
        tempdir = tempfile.mkdtemp(dir=TMP)
        self.addCleanup(shutil.rmtree, tempdir, ignore_errors=True)
        pillar = {}
        for path in ('include-test', 'exclude-test', 'to-include-test'):
            pillar[path] = os.path.join(tempdir, path)
        ret = self.run_function('state.sls', mods='exclude-test', pillar=pillar)
        self.assertSaltTrueReturn(ret)
        self.assertTrue(os.path.isfile(pillar['include-test']))
        self.assertTrue(os.path.isfile(pillar['exclude-test']))
        self.assertFalse(os.path.isfile(pillar['to-include-test']))

    @skipIf(salt.utils.path.which_bin(KNOWN_BINARY_NAMES) is None, 'virtualenv not installed')
    def test_issue_2068_template_str(self):
        venv_dir = os.path.join(
            TMP, 'issue-2068-template-str'
        )

        try:
            ret = self.run_function(
                'state.sls', mods='issue-2068-template-str-no-dot',
                timeout=120
            )
            self.assertSaltTrueReturn(ret)
        finally:
            if os.path.isdir(venv_dir):
                shutil.rmtree(venv_dir)

        # Let's load the template from the filesystem. If running this state
        # with state.sls works, so should using state.template_str
        template_path = os.path.join(
            os.path.dirname(os.path.dirname(__file__)),
            'files', 'file', 'base', 'issue-2068-template-str-no-dot.sls'
        )

        with salt.utils.files.fopen(template_path, 'r') as fp_:
            template = salt.utils.stringutils.to_unicode(fp_.read())
            ret = self.run_function(
                'state.template_str', [template], timeout=120
            )
            self.assertSaltTrueReturn(ret)

        # Now using state.template
        ret = self.run_function(
            'state.template', [template_path], timeout=120
        )
        self.assertSaltTrueReturn(ret)

        # Now the problematic #2068 including dot's
        ret = self.run_function(
            'state.sls', mods='issue-2068-template-str', timeout=120
        )
        self.assertSaltTrueReturn(ret)

        # Let's load the template from the filesystem. If running this state
        # with state.sls works, so should using state.template_str
        template_path = os.path.join(
            os.path.dirname(os.path.dirname(__file__)),
            'files', 'file', 'base', 'issue-2068-template-str.sls'
        )

        with salt.utils.files.fopen(template_path, 'r') as fp_:
            template = salt.utils.stringutils.to_unicode(fp_.read())
        ret = self.run_function(
            'state.template_str', [template], timeout=120
        )
        self.assertSaltTrueReturn(ret)

        # Now using state.template
        ret = self.run_function(
            'state.template', [template_path], timeout=120
        )
        self.assertSaltTrueReturn(ret)

    def test_template_invalid_items(self):
        TEMPLATE = textwrap.dedent('''\
            {0}:
              - issue-2068-template-str

            /tmp/test-template-invalid-items:
              file:
                - managed
                - source: salt://testfile
            ''')
        for item in ('include', 'exclude', 'extends'):
            ret = self.run_function(
                'state.template_str', [TEMPLATE.format(item)]
            )
            self.assertTrue(isinstance(ret, list))
            self.assertNotEqual(ret, [])
            self.assertEqual(
                ['The \'{0}\' declaration found on \'<template-str>\' is '
                 'invalid when rendering single templates'.format(item)],
                ret
            )

    def test_pydsl(self):
        '''
        Test the basics of the pydsl
        '''
        ret = self.run_function('state.sls', mods='pydsl-1')
        self.assertSaltTrueReturn(ret)

    def test_issues_7905_and_8174_sls_syntax_error(self):
        '''
        Call sls file with yaml syntax error.

        Ensure theses errors are detected and presented to the user without
        stack traces.
        '''
        ret = self.run_function('state.sls', mods='syntax.badlist')
        self.assertEqual(ret, [
            'State \'A\' in SLS \'syntax.badlist\' is not formed as a list'
        ])
        ret = self.run_function('state.sls', mods='syntax.badlist2')
        self.assertEqual(ret, [
            'State \'C\' in SLS \'syntax.badlist2\' is not formed as a list'
        ])

    def test_requisites_mixed_require_prereq_use(self):
        '''
        Call sls file containing several requisites.
        '''
        expected_simple_result = {
            'cmd_|-A_|-echo A_|-run': {
                '__run_num__': 2,
                'comment': 'Command "echo A" run',
                'result': True,
                'changes': True},
            'cmd_|-B_|-echo B_|-run': {
                '__run_num__': 1,
                'comment': 'Command "echo B" run',
                'result': True,
                'changes': True},
            'cmd_|-C_|-echo C_|-run': {
                '__run_num__': 0,
                'comment': 'Command "echo C" run',
                'result': True,
                'changes': True}
        }
        expected_result = {
            'cmd_|-A_|-echo A fifth_|-run': {
                '__run_num__': 4,
                'comment': 'Command "echo A fifth" run',
                'result': True,
                'changes': True},
            'cmd_|-B_|-echo B third_|-run': {
                '__run_num__': 2,
                'comment': 'Command "echo B third" run',
                'result': True,
                'changes': True},
            'cmd_|-C_|-echo C second_|-run': {
                '__run_num__': 1,
                'comment': 'Command "echo C second" run',
                'result': True,
                'changes': True},
            'cmd_|-D_|-echo D first_|-run': {
                '__run_num__': 0,
                'comment': 'Command "echo D first" run',
                'result': True,
                'changes': True},
            'cmd_|-E_|-echo E fourth_|-run': {
                '__run_num__': 3,
                'comment': 'Command "echo E fourth" run',
                'result': True,
                'changes': True}
        }
        expected_req_use_result = {
            'cmd_|-A_|-echo A_|-run': {
                '__run_num__': 1,
                'comment': 'Command "echo A" run',
                'result': True,
                'changes': True},
            'cmd_|-B_|-echo B_|-run': {
                '__run_num__': 4,
                'comment': 'Command "echo B" run',
                'result': True,
                'changes': True},
            'cmd_|-C_|-echo C_|-run': {
                '__run_num__': 0,
                'comment': 'Command "echo C" run',
                'result': True,
                'changes': True},
            'cmd_|-D_|-echo D_|-run': {
                '__run_num__': 5,
                'comment': 'Command "echo D" run',
                'result': True,
                'changes': True},
            'cmd_|-E_|-echo E_|-run': {
                '__run_num__': 2,
                'comment': 'Command "echo E" run',
                'result': True,
                'changes': True},
            'cmd_|-F_|-echo F_|-run': {
                '__run_num__': 3,
                'comment': 'Command "echo F" run',
                'result': True,
                'changes': True}
        }
        ret = self.run_function('state.sls', mods='requisites.mixed_simple')
        result = self.normalize_ret(ret)
        self.assertReturnNonEmptySaltType(ret)
        self.assertEqual(expected_simple_result, result)

        # test Traceback recursion prereq+require #8785
        # TODO: this is actually failing badly
        #ret = self.run_function('state.sls', mods='requisites.prereq_require_recursion_error2')
        #self.assertEqual(
        #    ret,
        #    ['A recursive requisite was found, SLS "requisites.prereq_require_recursion_error2" ID "B" ID "A"']
        #)

        # test Infinite recursion prereq+require #8785 v2
        # TODO: this is actually failing badly
        #ret = self.run_function('state.sls', mods='requisites.prereq_require_recursion_error3')
        #self.assertEqual(
        #    ret,
        #    ['A recursive requisite was found, SLS "requisites.prereq_require_recursion_error2" ID "B" ID "A"']
        #)

        # test Infinite recursion prereq+require #8785 v3
        # TODO: this is actually failing badly, and expected result is maybe not a recursion
        #ret = self.run_function('state.sls', mods='requisites.prereq_require_recursion_error4')
        #self.assertEqual(
        #    ret,
        #    ['A recursive requisite was found, SLS "requisites.prereq_require_recursion_error2" ID "B" ID "A"']
        #)

        # undetected infinite loopS prevents this test from running...
        # TODO: this is actually failing badly
        #ret = self.run_function('state.sls', mods='requisites.mixed_complex1')
        #result = self.normalize_ret(ret)
        #self.assertEqual(expected_result, result)

    def test_watch_in(self):
        '''
        test watch_in requisite when there is a success
        '''
        ret = self.run_function('state.sls', mods='requisites.watch_in')
        changes = 'test_|-return_changes_|-return_changes_|-succeed_with_changes'
        watch = 'test_|-watch_states_|-watch_states_|-succeed_without_changes'

        self.assertEqual(ret[changes]['__run_num__'], 0)
        self.assertEqual(ret[watch]['__run_num__'], 2)

        self.assertEqual('Watch statement fired.', ret[watch]['comment'])
        self.assertEqual('Something pretended to change',
                         ret[changes]['changes']['testing']['new'])

    def test_watch_in_failure(self):
        '''
        test watch_in requisite when there is a failure
        '''
        ret = self.run_function('state.sls', mods='requisites.watch_in_failure')
        fail = 'test_|-return_changes_|-return_changes_|-fail_with_changes'
        watch = 'test_|-watch_states_|-watch_states_|-succeed_without_changes'

        self.assertEqual(False, ret[fail]['result'])
        self.assertEqual('One or more requisite failed: requisites.watch_in_failure.return_changes',
                         ret[watch]['comment'])

    def normalize_ret(self, ret):
        '''
        Normalize the return to the format that we'll use for result checking
        '''
        result = {}
        for item, descr in six.iteritems(ret):
            result[item] = {
                '__run_num__': descr['__run_num__'],
                'comment': descr['comment'],
                'result': descr['result'],
                'changes': descr['changes'] != {}  # whether there where any changes
            }
        return result

    def test_requisites_require_ordering_and_errors(self):
        '''
        Call sls file containing several require_in and require.

        Ensure that some of them are failing and that the order is right.
        '''
        expected_result = {
            'cmd_|-A_|-echo A fifth_|-run': {
                '__run_num__': 4,
                'comment': 'Command "echo A fifth" run',
                'result': True,
                'changes': True,
            },
            'cmd_|-B_|-echo B second_|-run': {
                '__run_num__': 1,
                'comment': 'Command "echo B second" run',
                'result': True,
                'changes': True,
            },
            'cmd_|-C_|-echo C third_|-run': {
                '__run_num__': 2,
                'comment': 'Command "echo C third" run',
                'result': True,
                'changes': True,
            },
            'cmd_|-D_|-echo D first_|-run': {
                '__run_num__': 0,
                'comment': 'Command "echo D first" run',
                'result': True,
                'changes': True,
            },
            'cmd_|-E_|-echo E fourth_|-run': {
                '__run_num__': 3,
                'comment': 'Command "echo E fourth" run',
                'result': True,
                'changes': True,
            },
            'cmd_|-F_|-echo F_|-run': {
                '__run_num__': 5,
                'comment': 'The following requisites were not found:\n'
                           + '                   require:\n'
                           + '                       foobar: A\n',
                'result': False,
                'changes': False,
            },
            'cmd_|-G_|-echo G_|-run': {
                '__run_num__': 6,
                'comment': 'The following requisites were not found:\n'
                           + '                   require:\n'
                           + '                       cmd: Z\n',
                'result': False,
                'changes': False,
            },
            'cmd_|-H_|-echo H_|-run': {
                '__run_num__': 7,
                'comment': 'The following requisites were not found:\n'
                           + '                   require:\n'
                           + '                       cmd: Z\n',
                'result': False,
                'changes': False,
            }
        }
        ret = self.run_function('state.sls', mods='requisites.require')
        result = self.normalize_ret(ret)
        self.assertReturnNonEmptySaltType(ret)
        self.assertEqual(expected_result, result)

        ret = self.run_function('state.sls', mods='requisites.require_error1')
        self.assertEqual(ret, [
            "Cannot extend ID 'W' in 'base:requisites.require_error1'. It is not part of the high state.\nThis is likely due to a missing include statement or an incorrectly typed ID.\nEnsure that a state with an ID of 'W' is available\nin environment 'base' and to SLS 'requisites.require_error1'"
        ])

        # issue #8235
        # FIXME: Why is require enforcing list syntax while require_in does not?
        # And why preventing it?
        # Currently this state fails, should return C/B/A
        result = {}
        ret = self.run_function('state.sls', mods='requisites.require_simple_nolist')
        self.assertEqual(ret, [
            'The require statement in state \'B\' in SLS '
          + '\'requisites.require_simple_nolist\' needs to be formed as a list'
        ])

        # commented until a fix is made for issue #8772
        # TODO: this test actually fails
        #ret = self.run_function('state.sls', mods='requisites.require_error2')
        #self.assertEqual(ret, [
        #    'Cannot extend state foobar for ID A in "base:requisites.require_error2".'
        #    + ' It is not part of the high state.'
        #])

        ret = self.run_function('state.sls', mods='requisites.require_recursion_error1')
        self.assertEqual(
            ret,
            ['A recursive requisite was found, SLS "requisites.require_recursion_error1" ID "B" ID "A"']
        )

    def test_requisites_require_any(self):
        '''
        Call sls file containing several require_in and require.

        Ensure that some of them are failing and that the order is right.
        '''
        expected_result = {
            'cmd_|-A_|-echo A_|-run': {
                '__run_num__': 3,
                'comment': 'Command "echo A" run',
                'result': True,
                'changes': True,
            },
            'cmd_|-B_|-echo B_|-run': {
                '__run_num__': 0,
                'comment': 'Command "echo B" run',
                'result': True,
                'changes': True,
            },
            'cmd_|-C_|-/bin/false_|-run': {
                '__run_num__': 1,
                'comment': 'Command "/bin/false" run',
                'result': False,
                'changes': True,
            },
            'cmd_|-D_|-echo D_|-run': {
                '__run_num__': 2,
                'comment': 'Command "echo D" run',
                'result': True,
                'changes': True,
            },
        }
        ret = self.run_function('state.sls', mods='requisites.require_any')
        result = self.normalize_ret(ret)
        self.assertReturnNonEmptySaltType(ret)
        self.assertEqual(expected_result, result)

    def test_requisites_require_any_fail(self):
        '''
        Call sls file containing several require_in and require.

        Ensure that some of them are failing and that the order is right.
        '''
        ret = self.run_function('state.sls', mods='requisites.require_any_fail')
        result = self.normalize_ret(ret)
        self.assertReturnNonEmptySaltType(ret)
        self.assertIn('One or more requisite failed',
                      result['cmd_|-D_|-echo D_|-run']['comment'])

    def test_requisites_watch_any(self):
        '''
        Call sls file containing several require_in and require.

        Ensure that some of them are failing and that the order is right.
        '''
        if salt.utils.platform.is_windows():
            cmd_true = 'exit'
            cmd_false = 'exit /B 1'
        else:
            cmd_true = 'true'
            cmd_false = 'false'
        expected_result = {
            'cmd_|-A_|-{0}_|-wait'.format(cmd_true): {
                '__run_num__': 4,
                'comment': 'Command "{0}" run'.format(cmd_true),
                'result': True,
                'changes': True,
            },
            'cmd_|-B_|-{0}_|-run'.format(cmd_true): {
                '__run_num__': 0,
                'comment': 'Command "{0}" run'.format(cmd_true),
                'result': True,
                'changes': True,
            },
            'cmd_|-C_|-{0}_|-run'.format(cmd_false): {
                '__run_num__': 1,
                'comment': 'Command "{0}" run'.format(cmd_false),
                'result': False,
                'changes': True,
            },
            'cmd_|-D_|-{0}_|-run'.format(cmd_true): {
                '__run_num__': 2,
                'comment': 'Command "{0}" run'.format(cmd_true),
                'result': True,
                'changes': True,
            },
            'cmd_|-E_|-{0}_|-wait'.format(cmd_true): {
                '__run_num__': 9,
                'comment': 'Command "{0}" run'.format(cmd_true),
                'result': True,
                'changes': True,
            },
            'cmd_|-F_|-{0}_|-run'.format(cmd_true): {
                '__run_num__': 5,
                'comment': 'Command "{0}" run'.format(cmd_true),
                'result': True,
                'changes': True,
            },
            'cmd_|-G_|-{0}_|-run'.format(cmd_false): {
                '__run_num__': 6,
                'comment': 'Command "{0}" run'.format(cmd_false),
                'result': False,
                'changes': True,
            },
            'cmd_|-H_|-{0}_|-run'.format(cmd_false): {
                '__run_num__': 7,
                'comment': 'Command "{0}" run'.format(cmd_false),
                'result': False,
                'changes': True,
            },
        }
        ret = self.run_function('state.sls', mods='requisites.watch_any')
        result = self.normalize_ret(ret)
        self.assertReturnNonEmptySaltType(ret)
        self.assertEqual(expected_result, result)

    def test_requisites_watch_any_fail(self):
        '''
        Call sls file containing several require_in and require.

        Ensure that some of them are failing and that the order is right.
        '''
        ret = self.run_function('state.sls', mods='requisites.watch_any_fail')
        result = self.normalize_ret(ret)
        self.assertReturnNonEmptySaltType(ret)
        self.assertIn('One or more requisite failed',
                      result['cmd_|-A_|-true_|-wait']['comment'])

    def test_requisites_onchanges_any(self):
        '''
        Call sls file containing several require_in and require.

        Ensure that some of them are failing and that the order is right.
        '''
        expected_result = {
            'cmd_|-another_changing_state_|-echo "Changed!"_|-run': {
                '__run_num__': 1,
                'changes': True,
                'comment': 'Command "echo "Changed!"" run',
                'result': True
            },
            'cmd_|-changing_state_|-echo "Changed!"_|-run': {
                '__run_num__': 0,
                'changes': True,
                'comment': 'Command "echo "Changed!"" run',
                'result': True
            },
            'cmd_|-test_one_changing_states_|-echo "Success!"_|-run': {
                '__run_num__': 4,
                'changes': True,
                'comment': 'Command "echo "Success!"" run',
                'result': True
            },
            'cmd_|-test_two_non_changing_states_|-echo "Should not run"_|-run': {
                '__run_num__': 5,
                'changes': False,
                'comment': 'State was not run because none of the onchanges reqs changed',
                'result': True
            },
            'pip_|-another_non_changing_state_|-mock_|-installed': {
                '__run_num__': 3,
                'changes': False,
                'comment': 'Python package mock was already installed\nAll packages were successfully installed',
                'result': True
            },
            'pip_|-non_changing_state_|-mock_|-installed': {
                '__run_num__': 2,
                'changes': False,
                'comment': 'Python package mock was already installed\nAll packages were successfully installed',
                'result': True
            }
        }
        ret = self.run_function('state.sls', mods='requisites.onchanges_any')
        result = self.normalize_ret(ret)
        self.assertReturnNonEmptySaltType(ret)
        self.assertEqual(expected_result, result)

    def test_requisites_onfail_any(self):
        '''
        Call sls file containing several require_in and require.

        Ensure that some of them are failing and that the order is right.
        '''
        expected_result = {
            'cmd_|-a_|-exit 0_|-run': {
                '__run_num__': 0,
                'changes': True,
                'comment': 'Command "exit 0" run',
                'result': True
            },
            'cmd_|-b_|-exit 1_|-run': {
                '__run_num__': 1,
                'changes': True,
                'comment': 'Command "exit 1" run',
                'result': False
            },
            'cmd_|-c_|-exit 0_|-run': {
                '__run_num__': 2,
                'changes': True,
                'comment': 'Command "exit 0" run',
                'result': True
            },
            'cmd_|-d_|-echo itworked_|-run': {
                '__run_num__': 3,
                'changes': True,
                'comment': 'Command "echo itworked" run',
                'result': True},
            'cmd_|-e_|-exit 0_|-run': {
                '__run_num__': 4,
                'changes': True,
                'comment': 'Command "exit 0" run',
                'result': True
            },
            'cmd_|-f_|-exit 0_|-run': {
                '__run_num__': 5,
                'changes': True,
                'comment': 'Command "exit 0" run',
                'result': True
            },
            'cmd_|-g_|-exit 0_|-run': {
                '__run_num__': 6,
                'changes': True,
                'comment': 'Command "exit 0" run',
                'result': True
            },
            'cmd_|-h_|-echo itworked_|-run': {
                '__run_num__': 7,
                'changes': False,
                'comment': 'State was not run because onfail req did not change',
                'result': True
            }
        }
        ret = self.run_function('state.sls', mods='requisites.onfail_any')
        result = self.normalize_ret(ret)
        self.assertReturnNonEmptySaltType(ret)
        self.assertEqual(expected_result, result)

    def test_requisites_full_sls(self):
        '''
        Teste the sls special command in requisites
        '''
        expected_result = {
            'cmd_|-A_|-echo A_|-run': {
                '__run_num__': 2,
                'comment': 'Command "echo A" run',
                'result': True,
                'changes': True},
            'cmd_|-B_|-echo B_|-run': {
                '__run_num__': 0,
                'comment': 'Command "echo B" run',
                'result': True,
                'changes': True},
            'cmd_|-C_|-echo C_|-run': {
                '__run_num__': 1,
                'comment': 'Command "echo C" run',
                'result': True,
                'changes': True},
        }
        ret = self.run_function('state.sls', mods='requisites.fullsls_require')
        self.assertReturnNonEmptySaltType(ret)
        result = self.normalize_ret(ret)
        self.assertEqual(expected_result, result)

        # issue #8233: traceback on prereq sls
        # TODO: not done
        #ret = self.run_function('state.sls', mods='requisites.fullsls_prereq')
        #self.assertEqual(['sls command can only be used with require requisite'], ret)

    def test_requisites_require_no_state_module(self):
        '''
        Call sls file containing several require_in and require.

        Ensure that some of them are failing and that the order is right.
        '''
        expected_result = {
            'cmd_|-A_|-echo A fifth_|-run': {
                '__run_num__': 4,
                'comment': 'Command "echo A fifth" run',
                'result': True,
                'changes': True,
            },
            'cmd_|-B_|-echo B second_|-run': {
                '__run_num__': 1,
                'comment': 'Command "echo B second" run',
                'result': True,
                'changes': True,
            },
            'cmd_|-C_|-echo C third_|-run': {
                '__run_num__': 2,
                'comment': 'Command "echo C third" run',
                'result': True,
                'changes': True,
            },
            'cmd_|-D_|-echo D first_|-run': {
                '__run_num__': 0,
                'comment': 'Command "echo D first" run',
                'result': True,
                'changes': True,
            },
            'cmd_|-E_|-echo E fourth_|-run': {
                '__run_num__': 3,
                'comment': 'Command "echo E fourth" run',
                'result': True,
                'changes': True,
            },
            'cmd_|-G_|-echo G_|-run': {
                '__run_num__': 5,
                'comment': 'The following requisites were not found:\n'
                           + '                   require:\n'
                           + '                       id: Z\n',
                'result': False,
                'changes': False,
            },
            'cmd_|-H_|-echo H_|-run': {
                '__run_num__': 6,
                'comment': 'The following requisites were not found:\n'
                           + '                   require:\n'
                           + '                       id: Z\n',
                'result': False,
                'changes': False,
            }
        }
        ret = self.run_function('state.sls', mods='requisites.require_no_state_module')
        result = self.normalize_ret(ret)
        self.assertReturnNonEmptySaltType(ret)
        self.assertEqual(expected_result, result)

    def test_requisites_prereq_simple_ordering_and_errors(self):
        '''
        Call sls file containing several prereq_in and prereq.

        Ensure that some of them are failing and that the order is right.
        '''
        expected_result_simple = {
            'cmd_|-A_|-echo A third_|-run': {
                '__run_num__': 2,
                'comment': 'Command "echo A third" run',
                'result': True,
                'changes': True},
            'cmd_|-B_|-echo B first_|-run': {
                '__run_num__': 0,
                'comment': 'Command "echo B first" run',
                'result': True,
                'changes': True},
            'cmd_|-C_|-echo C second_|-run': {
                '__run_num__': 1,
                'comment': 'Command "echo C second" run',
                'result': True,
                'changes': True},
            'cmd_|-I_|-echo I_|-run': {
                '__run_num__': 3,
                'comment': 'The following requisites were not found:\n'
                           + '                   prereq:\n'
                           + '                       cmd: Z\n',
                'result': False,
                'changes': False},
            'cmd_|-J_|-echo J_|-run': {
                '__run_num__': 4,
                'comment': 'The following requisites were not found:\n'
                           + '                   prereq:\n'
                           + '                       foobar: A\n',
                'result': False,
                'changes': False}
        }
        expected_result_simple_no_state_module = {
            'cmd_|-A_|-echo A third_|-run': {
                '__run_num__': 2,
                'comment': 'Command "echo A third" run',
                'result': True,
                'changes': True},
            'cmd_|-B_|-echo B first_|-run': {
                '__run_num__': 0,
                'comment': 'Command "echo B first" run',
                'result': True,
                'changes': True},
            'cmd_|-C_|-echo C second_|-run': {
                '__run_num__': 1,
                'comment': 'Command "echo C second" run',
                'result': True,
                'changes': True},
            'cmd_|-I_|-echo I_|-run': {
                '__run_num__': 3,
                'comment': 'The following requisites were not found:\n'
                           + '                   prereq:\n'
                           + '                       id: Z\n',
                'result': False,
                'changes': False}
        }
        expected_result_simple2 = {
            'cmd_|-A_|-echo A_|-run': {
                '__run_num__': 1,
                'comment': 'Command "echo A" run',
                'result': True,
                'changes': True},
            'cmd_|-B_|-echo B_|-run': {
                '__run_num__': 2,
                'comment': 'Command "echo B" run',
                'result': True,
                'changes': True},
            'cmd_|-C_|-echo C_|-run': {
                '__run_num__': 0,
                'comment': 'Command "echo C" run',
                'result': True,
                'changes': True},
            'cmd_|-D_|-echo D_|-run': {
                '__run_num__': 3,
                'comment': 'Command "echo D" run',
                'result': True,
                'changes': True},
            'cmd_|-E_|-echo E_|-run': {
                '__run_num__': 4,
                'comment': 'Command "echo E" run',
                'result': True,
                'changes': True}
        }
        expected_result_simple3 = {
            'cmd_|-A_|-echo A first_|-run': {
                '__run_num__': 0,
                'comment': 'Command "echo A first" run',
                'result': True,
                'changes': True,
            },
            'cmd_|-B_|-echo B second_|-run': {
                '__run_num__': 1,
                'comment': 'Command "echo B second" run',
                'result': True,
                'changes': True,
            },
            'cmd_|-C_|-echo C third_|-wait': {
                '__run_num__': 2,
                'comment': '',
                'result': True,
                'changes': False,
            }
        }
        expected_result_complex = {
            'cmd_|-A_|-echo A fourth_|-run': {
                '__run_num__': 3,
                'comment': 'Command "echo A fourth" run',
                'result': True,
                'changes': True},
            'cmd_|-B_|-echo B first_|-run': {
                '__run_num__': 0,
                'comment': 'Command "echo B first" run',
                'result': True,
                'changes': True},
            'cmd_|-C_|-echo C second_|-run': {
                '__run_num__': 1,
                'comment': 'Command "echo C second" run',
                'result': True,
                'changes': True},
            'cmd_|-D_|-echo D third_|-run': {
                '__run_num__': 2,
                'comment': 'Command "echo D third" run',
                'result': True,
                'changes': True},
        }
        ret = self.run_function('state.sls', mods='requisites.prereq_simple')
        self.assertReturnNonEmptySaltType(ret)
        result = self.normalize_ret(ret)
        self.assertEqual(expected_result_simple, result)

        # same test, but not using lists in yaml syntax
        # TODO: issue #8235, prereq ignored when not used in list syntax
        # Currently fails badly with :
        # TypeError encountered executing state.sls: string indices must be integers, not str.
        #expected_result_simple.pop('cmd_|-I_|-echo I_|-run')
        #expected_result_simple.pop('cmd_|-J_|-echo J_|-run')
        #ret = self.run_function('state.sls', mods='requisites.prereq_simple_nolist')
        #result = self.normalize_ret(ret)
        #self.assertEqual(expected_result_simple, result)

        ret = self.run_function('state.sls', mods='requisites.prereq_simple2')
        result = self.normalize_ret(ret)
        self.assertReturnNonEmptySaltType(ret)
        self.assertEqual(expected_result_simple2, result)

        ret = self.run_function('state.sls', mods='requisites.prereq_simple3')
        result = self.normalize_ret(ret)
        self.assertReturnNonEmptySaltType(ret)
        self.assertEqual(expected_result_simple3, result)

        #ret = self.run_function('state.sls', mods='requisites.prereq_error_nolist')
        #self.assertEqual(
        #    ret,
        #    ['Cannot extend ID Z in "base:requisites.prereq_error_nolist".'
        #    + ' It is not part of the high state.']
        #)

        ret = self.run_function('state.sls', mods='requisites.prereq_compile_error1')
        self.assertReturnNonEmptySaltType(ret)
        self.assertEqual(
            ret['cmd_|-B_|-echo B_|-run']['comment'],
            'The following requisites were not found:\n'
            + '                   prereq:\n'
            + '                       foobar: A\n'
        )

        ret = self.run_function('state.sls', mods='requisites.prereq_compile_error2')
        self.assertReturnNonEmptySaltType(ret)
        self.assertEqual(
            ret['cmd_|-B_|-echo B_|-run']['comment'],
            'The following requisites were not found:\n'
            + '                   prereq:\n'
            + '                       foobar: C\n'
        )

        ret = self.run_function('state.sls', mods='requisites.prereq_complex')
        result = self.normalize_ret(ret)
        self.assertEqual(expected_result_complex, result)

        # issue #8210 : prereq recursion undetected
        # TODO: this test fails
        #ret = self.run_function('state.sls', mods='requisites.prereq_recursion_error')
        #self.assertEqual(
        #    ret,
        #    ['A recursive requisite was found, SLS "requisites.prereq_recursion_error" ID "B" ID "A"']
        #)

        ret = self.run_function('state.sls', mods='requisites.prereq_simple_no_state_module')
        result = self.normalize_ret(ret)
        self.assertEqual(expected_result_simple_no_state_module, result)

    def test_infinite_recursion_sls_prereq(self):
        ret = self.run_function('state.sls', mods='requisites.prereq_sls_infinite_recursion')
        self.assertSaltTrueReturn(ret)

    def test_requisites_use(self):
        '''
        Call sls file containing several use_in and use.

        '''
        # TODO issue #8235 & #8774 some examples are still commented in the test file
        ret = self.run_function('state.sls', mods='requisites.use')
        self.assertReturnNonEmptySaltType(ret)
        for item, descr in six.iteritems(ret):
            self.assertEqual(descr['comment'], 'onlyif condition is false')

        # TODO: issue #8802 : use recursions undetected
        # issue is closed as use does not actually inherit requisites
        # if chain-use is added after #8774 resolution theses tests would maybe become useful
        #ret = self.run_function('state.sls', mods='requisites.use_recursion')
        #self.assertEqual(ret, [
        #    'A recursive requisite was found, SLS "requisites.use_recursion"'
        #    + ' ID "B" ID "A"'
        #])

        #ret = self.run_function('state.sls', mods='requisites.use_recursion2')
        #self.assertEqual(ret, [
        #    'A recursive requisite was found, SLS "requisites.use_recursion2"'
        #    + ' ID "C" ID "A"'
        #])

        #ret = self.run_function('state.sls', mods='requisites.use_auto_recursion')
        #self.assertEqual(ret, [
        #    'A recursive requisite was found, SLS "requisites.use_recursion"'
        #    + ' ID "A" ID "A"'
        #])

    def test_requisites_use_no_state_module(self):
        '''
        Call sls file containing several use_in and use.

        '''
        ret = self.run_function('state.sls', mods='requisites.use_no_state_module')
        self.assertReturnNonEmptySaltType(ret)
        for item, descr in six.iteritems(ret):
            self.assertEqual(descr['comment'], 'onlyif condition is false')

    def test_get_file_from_env_in_top_match(self):
        tgt = os.path.join(TMP, 'prod-cheese-file')
        try:
            ret = self.run_function(
                'state.highstate', minion_tgt='sub_minion'
            )
            self.assertSaltTrueReturn(ret)
            self.assertTrue(os.path.isfile(tgt))
            with salt.utils.files.fopen(tgt, 'r') as cheese:
                data = salt.utils.stringutils.to_unicode(cheese.read())
            self.assertIn('Gromit', data)
            self.assertIn('Comte', data)
        finally:
            if os.path.islink(tgt):
                os.unlink(tgt)

    # onchanges tests

    def test_onchanges_requisite(self):
        '''
        Tests a simple state using the onchanges requisite
        '''

        # Only run the state once and keep the return data
        state_run = self.run_function('state.sls', mods='requisites.onchanges_simple')

        # First, test the result of the state run when changes are expected to happen
        test_data = state_run['cmd_|-test_changing_state_|-echo "Success!"_|-run']['comment']
        expected_result = 'Command "echo "Success!"" run'
        self.assertIn(expected_result, test_data)

        # Then, test the result of the state run when changes are not expected to happen
        test_data = state_run['cmd_|-test_non_changing_state_|-echo "Should not run"_|-run']['comment']
        expected_result = 'State was not run because none of the onchanges reqs changed'
        self.assertIn(expected_result, test_data)

    def test_onchanges_requisite_multiple(self):
        '''
        Tests a simple state using the onchanges requisite
        '''

        # Only run the state once and keep the return data
        state_run = self.run_function('state.sls',
                mods='requisites.onchanges_multiple')

        # First, test the result of the state run when two changes are expected to happen
        test_data = state_run['cmd_|-test_two_changing_states_|-echo "Success!"_|-run']['comment']
        expected_result = 'Command "echo "Success!"" run'
        self.assertIn(expected_result, test_data)

        # Then, test the result of the state run when two changes are not expected to happen
        test_data = state_run['cmd_|-test_two_non_changing_states_|-echo "Should not run"_|-run']['comment']
        expected_result = 'State was not run because none of the onchanges reqs changed'
        self.assertIn(expected_result, test_data)

        # Finally, test the result of the state run when only one of the onchanges requisites changes.
        test_data = state_run['cmd_|-test_one_changing_state_|-echo "Success!"_|-run']['comment']
        expected_result = 'Command "echo "Success!"" run'
        self.assertIn(expected_result, test_data)

    def test_onchanges_in_requisite(self):
        '''
        Tests a simple state using the onchanges_in requisite
        '''

        # Only run the state once and keep the return data
        state_run = self.run_function('state.sls', mods='requisites.onchanges_in_simple')

        # First, test the result of the state run of when changes are expected to happen
        test_data = state_run['cmd_|-test_changes_expected_|-echo "Success!"_|-run']['comment']
        expected_result = 'Command "echo "Success!"" run'
        self.assertIn(expected_result, test_data)

        # Then, test the result of the state run when changes are not expected to happen
        test_data = state_run['cmd_|-test_changes_not_expected_|-echo "Should not run"_|-run']['comment']
        expected_result = 'State was not run because none of the onchanges reqs changed'
        self.assertIn(expected_result, test_data)

<<<<<<< HEAD
    def test_onchanges_requisite_no_state_module(self):
        '''
        Tests a simple state using the onchanges requisite without state modules
        '''
        # Only run the state once and keep the return data
        state_run = self.run_function('state.sls', mods='requisites.onchanges_simple_no_state_module')
        test_data = state_run['cmd_|-test_changing_state_|-echo "Success!"_|-run']['comment']
        expected_result = 'Command "echo "Success!"" run'
        self.assertIn(expected_result, test_data)
=======
    def test_onchanges_requisite_with_duration(self):
        '''
        Tests a simple state using the onchanges requisite
        the state will not run but results will include duration
        '''

        # Only run the state once and keep the return data
        state_run = self.run_function('state.sls', mods='requisites.onchanges_simple')

        # Then, test the result of the state run when changes are not expected to happen
        # and ensure duration is included in the results
        test_data = state_run['cmd_|-test_non_changing_state_|-echo "Should not run"_|-run']
        self.assertIn('duration', test_data)
>>>>>>> 0cbe93cd

    # onfail tests

    def test_onfail_requisite(self):
        '''
        Tests a simple state using the onfail requisite
        '''

        # Only run the state once and keep the return data
        state_run = self.run_function('state.sls', mods='requisites.onfail_simple')

        # First, test the result of the state run when a failure is expected to happen
        test_data = state_run['cmd_|-test_failing_state_|-echo "Success!"_|-run']['comment']
        expected_result = 'Command "echo "Success!"" run'
        self.assertIn(expected_result, test_data)

        # Then, test the result of the state run when a failure is not expected to happen
        test_data = state_run['cmd_|-test_non_failing_state_|-echo "Should not run"_|-run']['comment']
        expected_result = 'State was not run because onfail req did not change'
        self.assertIn(expected_result, test_data)

    def test_multiple_onfail_requisite(self):
        '''
        test to ensure state is run even if only one
        of the onfails fails. This is a test for the issue:
        https://github.com/saltstack/salt/issues/22370
        '''

        state_run = self.run_function('state.sls', mods='requisites.onfail_multiple')

        retcode = state_run['cmd_|-c_|-echo itworked_|-run']['changes']['retcode']
        self.assertEqual(retcode, 0)

        stdout = state_run['cmd_|-c_|-echo itworked_|-run']['changes']['stdout']
        self.assertEqual(stdout, 'itworked')

    def test_onfail_in_requisite(self):
        '''
        Tests a simple state using the onfail_in requisite
        '''

        # Only run the state once and keep the return data
        state_run = self.run_function('state.sls', mods='requisites.onfail_in_simple')

        # First, test the result of the state run when a failure is expected to happen
        test_data = state_run['cmd_|-test_failing_state_|-echo "Success!"_|-run']['comment']
        expected_result = 'Command "echo "Success!"" run'
        self.assertIn(expected_result, test_data)

        # Then, test the result of the state run when a failure is not expected to happen
        test_data = state_run['cmd_|-test_non_failing_state_|-echo "Should not run"_|-run']['comment']
        expected_result = 'State was not run because onfail req did not change'
        self.assertIn(expected_result, test_data)

<<<<<<< HEAD
    def test_onfail_requisite_no_state_module(self):
=======
    def test_onfail_requisite_with_duration(self):
>>>>>>> 0cbe93cd
        '''
        Tests a simple state using the onfail requisite
        '''

        # Only run the state once and keep the return data
<<<<<<< HEAD
        state_run = self.run_function('state.sls', mods='requisites.onfail_simple_no_state_module')

        # First, test the result of the state run when a failure is expected to happen
        test_data = state_run['cmd_|-test_failing_state_|-echo "Success!"_|-run']['comment']
        expected_result = 'Command "echo "Success!"" run'
        self.assertIn(expected_result, test_data)

        # Then, test the result of the state run when a failure is not expected to happen
        test_data = state_run['cmd_|-test_non_failing_state_|-echo "Should not run"_|-run']['comment']
        expected_result = 'State was not run because onfail req did not change'
        self.assertIn(expected_result, test_data)
=======
        state_run = self.run_function('state.sls', mods='requisites.onfail_simple')

        # Then, test the result of the state run when a failure is not expected to happen
        test_data = state_run['cmd_|-test_non_failing_state_|-echo "Should not run"_|-run']
        self.assertIn('duration', test_data)
>>>>>>> 0cbe93cd

    # listen tests

    def test_listen_requisite(self):
        '''
        Tests a simple state using the listen requisite
        '''

        # Only run the state once and keep the return data
        state_run = self.run_function('state.sls', mods='requisites.listen_simple')

        # First, test the result of the state run when a listener is expected to trigger
        listener_state = 'cmd_|-listener_test_listening_change_state_|-echo "Listening State"_|-mod_watch'
        self.assertIn(listener_state, state_run)

        # Then, test the result of the state run when a listener should not trigger
        absent_state = 'cmd_|-listener_test_listening_non_changing_state_|-echo "Only run once"_|-mod_watch'
        self.assertNotIn(absent_state, state_run)

    def test_listen_in_requisite(self):
        '''
        Tests a simple state using the listen_in requisite
        '''

        # Only run the state once and keep the return data
        state_run = self.run_function('state.sls', mods='requisites.listen_in_simple')

        # First, test the result of the state run when a listener is expected to trigger
        listener_state = 'cmd_|-listener_test_listening_change_state_|-echo "Listening State"_|-mod_watch'
        self.assertIn(listener_state, state_run)

        # Then, test the result of the state run when a listener should not trigger
        absent_state = 'cmd_|-listener_test_listening_non_changing_state_|-echo "Only run once"_|-mod_watch'
        self.assertNotIn(absent_state, state_run)

    def test_listen_in_requisite_resolution(self):
        '''
        Verify listen_in requisite lookups use ID declaration to check for changes
        '''

        # Only run the state once and keep the return data
        state_run = self.run_function('state.sls', mods='requisites.listen_in_simple')

        # Test the result of the state run when a listener is expected to trigger
        listener_state = 'cmd_|-listener_test_listen_in_resolution_|-echo "Successful listen_in resolution"_|-mod_watch'
        self.assertIn(listener_state, state_run)

    def test_listen_requisite_resolution(self):
        '''
        Verify listen requisite lookups use ID declaration to check for changes
        '''

        # Only run the state once and keep the return data
        state_run = self.run_function('state.sls', mods='requisites.listen_simple')

        # Both listeners are expected to trigger
        listener_state = 'cmd_|-listener_test_listening_resolution_one_|-echo "Successful listen resolution"_|-mod_watch'
        self.assertIn(listener_state, state_run)

        listener_state = 'cmd_|-listener_test_listening_resolution_two_|-echo "Successful listen resolution"_|-mod_watch'
        self.assertIn(listener_state, state_run)

    def test_listen_requisite_no_state_module(self):
        '''
        Tests a simple state using the listen requisite
        '''

        # Only run the state once and keep the return data
        state_run = self.run_function('state.sls', mods='requisites.listen_simple_no_state_module')
        # First, test the result of the state run when a listener is expected to trigger
        listener_state = 'cmd_|-listener_test_listening_change_state_|-echo "Listening State"_|-mod_watch'
        self.assertIn(listener_state, state_run)

        # Then, test the result of the state run when a listener should not trigger
        absent_state = 'cmd_|-listener_test_listening_non_changing_state_|-echo "Only run once"_|-mod_watch'
        self.assertNotIn(absent_state, state_run)

    def test_issue_30820_requisite_in_match_by_name(self):
        '''
        This tests the case where a requisite_in matches by name instead of ID

        See https://github.com/saltstack/salt/issues/30820 for more info
        '''
        state_run = self.run_function(
            'state.sls',
            mods='requisites.requisite_in_match_by_name'
        )
        bar_state = 'cmd_|-bar state_|-echo bar_|-wait'

        self.assertIn(bar_state, state_run)
        self.assertEqual(state_run[bar_state]['comment'],
                         'Command "echo bar" run')

    def test_retry_option_defaults(self):
        '''
        test the retry option on a simple state with defaults
        ensure comment is as expected
        ensure state duration is greater than default retry_interval (30 seconds)
        '''
        state_run = self.run_function(
            'state.sls',
            mods='retry.retry_defaults'
        )
        retry_state = 'file_|-file_test_|-/path/to/a/non-existent/file.txt_|-exists'
        expected_comment = ('Attempt 1: Returned a result of "False", with the following '
                'comment: "Specified path /path/to/a/non-existent/file.txt does not exist"\n'
                'Specified path /path/to/a/non-existent/file.txt does not exist')
        self.assertEqual(state_run[retry_state]['comment'], expected_comment)
        self.assertTrue(state_run[retry_state]['duration'] > 30)
        self.assertEqual(state_run[retry_state]['result'], False)

    def test_retry_option_custom(self):
        '''
        test the retry option on a simple state with custom retry values
        ensure comment is as expected
        ensure state duration is greater than custom defined interval * (retries - 1)
        '''
        state_run = self.run_function(
            'state.sls',
            mods='retry.retry_custom'
        )
        retry_state = 'file_|-file_test_|-/path/to/a/non-existent/file.txt_|-exists'
        expected_comment = ('Attempt 1: Returned a result of "False", with the following '
                'comment: "Specified path /path/to/a/non-existent/file.txt does not exist"\n'
                'Attempt 2: Returned a result of "False", with the following comment: "Specified'
                ' path /path/to/a/non-existent/file.txt does not exist"\nAttempt 3: Returned'
                ' a result of "False", with the following comment: "Specified path'
                ' /path/to/a/non-existent/file.txt does not exist"\nAttempt 4: Returned a'
                ' result of "False", with the following comment: "Specified path'
                ' /path/to/a/non-existent/file.txt does not exist"\nSpecified path'
                ' /path/to/a/non-existent/file.txt does not exist')
        self.assertEqual(state_run[retry_state]['comment'], expected_comment)
        self.assertTrue(state_run[retry_state]['duration'] > 40)
        self.assertEqual(state_run[retry_state]['result'], False)

    def test_retry_option_success(self):
        '''
        test a state with the retry option that should return True immedietly (i.e. no retries)
        '''
        testfile = os.path.join(TMP, 'retry_file')
        state_run = self.run_function(
            'state.sls',
            mods='retry.retry_success'
        )
        os.unlink(testfile)
        retry_state = 'file_|-file_test_|-{0}_|-exists'.format(testfile)
        self.assertNotIn('Attempt', state_run[retry_state]['comment'])

    def run_create(self):
        '''
        helper function to wait 30 seconds and then create the temp retry file
        '''
        testfile = os.path.join(TMP, 'retry_file')
        time.sleep(30)
        with salt.utils.files.fopen(testfile, 'a'):
            pass

    def test_retry_option_eventual_success(self):
        '''
        test a state with the retry option that should return True after at least 4 retry attmempt
        but never run 15 attempts
        '''
        testfile = os.path.join(TMP, 'retry_file')
        create_thread = threading.Thread(target=self.run_create)
        create_thread.start()
        state_run = self.run_function(
            'state.sls',
            mods='retry.retry_success2'
        )
        retry_state = 'file_|-file_test_|-{0}_|-exists'.format(testfile)
        self.assertIn('Attempt 1:', state_run[retry_state]['comment'])
        self.assertIn('Attempt 2:', state_run[retry_state]['comment'])
        self.assertIn('Attempt 3:', state_run[retry_state]['comment'])
        self.assertIn('Attempt 4:', state_run[retry_state]['comment'])
        self.assertNotIn('Attempt 15:', state_run[retry_state]['comment'])
        self.assertEqual(state_run[retry_state]['result'], True)

    def test_issue_38683_require_order_failhard_combination(self):
        '''
        This tests the case where require, order, and failhard are all used together in a state definition.

        Previously, the order option, which used in tandem with require and failhard, would cause the state
        compiler to stacktrace. This exposed a logic error in the ``check_failhard`` function of the state
        compiler. With the logic error resolved, this test should now pass.

        See https://github.com/saltstack/salt/issues/38683 for more information.
        '''
        state_run = self.run_function(
            'state.sls',
            mods='requisites.require_order_failhard_combo'
        )
        state_id = 'test_|-b_|-b_|-fail_with_changes'

        self.assertIn(state_id, state_run)
        self.assertEqual(state_run[state_id]['comment'], 'Failure!')
        self.assertFalse(state_run[state_id]['result'])

    def test_state_nonbase_environment(self):
        '''
        test state.sls with saltenv using a nonbase environment
        with a salt source
        '''
        file_name = os.path.join(TMP, 'nonbase_env')
        state_run = self.run_function(
            'state.sls',
            mods='non-base-env',
            saltenv='prod'
        )
        state_id = 'file_|-test_file_|-{0}_|-managed'.format(file_name)
        self.assertEqual(state_run[state_id]['comment'],
                         'File {0} updated'.format(file_name))
        self.assertTrue(
            state_run['file_|-test_file_|-{0}_|-managed'.format(file_name)]['result'])
        self.assertTrue(os.path.isfile(file_name))

    def _add_runtime_pillar(self, pillar):
        '''
        helper class to add pillar data at runtime
        '''
        import salt.utils.yaml
        with salt.utils.files.fopen(os.path.join(TMP_PILLAR_TREE,
                                                 'pillar.sls'), 'w') as fp:
            salt.utils.yaml.safe_dump(pillar, fp)

        with salt.utils.files.fopen(os.path.join(TMP_PILLAR_TREE, 'top.sls'), 'w') as fp:
            fp.write(textwrap.dedent('''\
                     base:
                       '*':
                         - pillar
                     '''))

        self.run_function('saltutil.refresh_pillar')
        self.run_function('test.sleep', [5])

    def test_state_sls_id_test(self):
        '''
        test state.sls_id when test is set
        to true in pillar data
        '''
        self._add_runtime_pillar(pillar={'test': True})
        testfile = os.path.join(TMP, 'testfile')
        comment = 'The file {0} is set to be changed'.format(testfile)
        ret = self.run_function('state.sls', ['core'])

        for key, val in ret.items():
            self.assertEqual(val['comment'], comment)
            self.assertEqual(val['changes'], {})

    def test_state_sls_id_test_state_test_post_run(self):
        '''
        test state.sls_id when test is set to
        true post the state already being run previously
        '''
        file_name = os.path.join(TMP, 'testfile')
        ret = self.run_function('state.sls', ['core'])
        for key, val in ret.items():
            self.assertEqual(val['comment'],
                             'File {0} updated'.format(file_name))
            self.assertEqual(val['changes']['diff'], 'New file')

        self._add_runtime_pillar(pillar={'test': True})
        ret = self.run_function('state.sls', ['core'])

        for key, val in ret.items():
            self.assertEqual(
                val['comment'],
                'The file {0} is in the correct state'.format(file_name))
            self.assertEqual(val['changes'], {})

    def test_state_sls_id_test_true(self):
        '''
        test state.sls_id when test=True is passed as arg
        '''
        file_name = os.path.join(TMP, 'testfile')
        ret = self.run_function('state.sls', ['core'], test=True)
        for key, val in ret.items():
            self.assertEqual(
                val['comment'],
                'The file {0} is set to be changed'.format(file_name))
            self.assertEqual(val['changes'], {})

    def test_state_sls_id_test_true_post_run(self):
        '''
        test state.sls_id when test is set to true as an
        arg post the state already being run previously
        '''
        file_name = os.path.join(TMP, 'testfile')
        ret = self.run_function('state.sls', ['core'])
        for key, val in ret.items():
            self.assertEqual(val['comment'],
                             'File {0} updated'.format(file_name))
            self.assertEqual(val['changes']['diff'], 'New file')

        ret = self.run_function('state.sls', ['core'], test=True)

        for key, val in ret.items():
            self.assertEqual(
                val['comment'],
                'The file {0} is in the correct state'.format(file_name))
            self.assertEqual(val['changes'], {})

    def test_state_sls_id_test_false_pillar_true(self):
        '''
        test state.sls_id when test is set to false as an
        arg and minion_state_test is set to True. Should
        return test=False.
        '''
        file_name = os.path.join(TMP, 'testfile')
        self._add_runtime_pillar(pillar={'test': True})
        ret = self.run_function('state.sls', ['core'], test=False)

        for key, val in ret.items():
            self.assertEqual(val['comment'],
                             'File {0} updated'.format(file_name))
            self.assertEqual(val['changes']['diff'], 'New file')

    def tearDown(self):
        nonbase_file = os.path.join(TMP, 'nonbase_env')
        if os.path.isfile(nonbase_file):
            os.remove(nonbase_file)

        # remove old pillar data
        for filename in os.listdir(TMP_PILLAR_TREE):
            os.remove(os.path.join(TMP_PILLAR_TREE, filename))
        self.run_function('saltutil.refresh_pillar')
        self.run_function('test.sleep', [5])

        # remove testfile added in core.sls state file
        state_file = os.path.join(TMP, 'testfile')
        if os.path.isfile(state_file):
            os.remove(state_file)<|MERGE_RESOLUTION|>--- conflicted
+++ resolved
@@ -1357,7 +1357,6 @@
         expected_result = 'State was not run because none of the onchanges reqs changed'
         self.assertIn(expected_result, test_data)
 
-<<<<<<< HEAD
     def test_onchanges_requisite_no_state_module(self):
         '''
         Tests a simple state using the onchanges requisite without state modules
@@ -1367,7 +1366,7 @@
         test_data = state_run['cmd_|-test_changing_state_|-echo "Success!"_|-run']['comment']
         expected_result = 'Command "echo "Success!"" run'
         self.assertIn(expected_result, test_data)
-=======
+
     def test_onchanges_requisite_with_duration(self):
         '''
         Tests a simple state using the onchanges requisite
@@ -1381,7 +1380,6 @@
         # and ensure duration is included in the results
         test_data = state_run['cmd_|-test_non_changing_state_|-echo "Should not run"_|-run']
         self.assertIn('duration', test_data)
->>>>>>> 0cbe93cd
 
     # onfail tests
 
@@ -1436,17 +1434,12 @@
         expected_result = 'State was not run because onfail req did not change'
         self.assertIn(expected_result, test_data)
 
-<<<<<<< HEAD
     def test_onfail_requisite_no_state_module(self):
-=======
-    def test_onfail_requisite_with_duration(self):
->>>>>>> 0cbe93cd
         '''
         Tests a simple state using the onfail requisite
         '''
 
         # Only run the state once and keep the return data
-<<<<<<< HEAD
         state_run = self.run_function('state.sls', mods='requisites.onfail_simple_no_state_module')
 
         # First, test the result of the state run when a failure is expected to happen
@@ -1458,13 +1451,18 @@
         test_data = state_run['cmd_|-test_non_failing_state_|-echo "Should not run"_|-run']['comment']
         expected_result = 'State was not run because onfail req did not change'
         self.assertIn(expected_result, test_data)
-=======
+
+    def test_onfail_requisite_with_duration(self):
+        '''
+        Tests a simple state using the onfail requisite
+        '''
+
+        # Only run the state once and keep the return data
         state_run = self.run_function('state.sls', mods='requisites.onfail_simple')
 
         # Then, test the result of the state run when a failure is not expected to happen
         test_data = state_run['cmd_|-test_non_failing_state_|-echo "Should not run"_|-run']
         self.assertIn('duration', test_data)
->>>>>>> 0cbe93cd
 
     # listen tests
 
