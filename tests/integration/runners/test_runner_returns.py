# -*- coding: utf-8 -*-
'''
Tests for runner_returns
'''
# Import Python libs
from __future__ import absolute_import, print_function, unicode_literals
import errno
import os
import tempfile
import yaml

# Import Salt Testing libs
from tests.support.case import ShellCase
from tests.support.runtests import RUNTIME_VARS

# Import salt libs
import salt.payload
import salt.utils.args
import salt.utils.files
import salt.utils.jid


class RunnerReturnsTest(ShellCase):
    '''
    Test the "runner_returns" feature
    '''
    def setUp(self):
        '''
        Create the temp file and master.d directory
        '''
        self.job_dir = os.path.join(self.master_opts['cachedir'], 'jobs')
        self.hash_type = self.master_opts['hash_type']
        self.master_d_dir = os.path.join(self.get_config_dir(), 'master.d')
        try:
            os.makedirs(self.master_d_dir)
        except OSError as exc:
            if exc.errno != errno.EEXIST:
                raise

        self.conf = tempfile.NamedTemporaryFile(
            mode='w',
            suffix='.conf',
            dir=self.master_d_dir,
            delete=True,
        )

    def tearDown(self):
        '''
        Close the tempfile.NamedTemporaryFile object, cleaning it up
        '''
        self.conf.close()
        # Force a reload of the configuration now that our temp config file has
        # been removed.
        self.run_run_plus('test.arg', __reload_config=True)

    @staticmethod
    def clean_return(data):
        '''
        Remove kwargs and timestamp (things that are variable) so we have a
        stable value to assert
        '''
        # Remove pub_kwargs
        data['fun_args'][1] = \
            salt.utils.args.clean_kwargs(**data['fun_args'][1])
        data['return']['kwargs'] = \
            salt.utils.args.clean_kwargs(**data['return']['kwargs'])

        # Pop off the timestamp (do not provide a 2nd argument, if the stamp is
        # missing we want to know!)
        data.pop('_stamp')

    def write_conf(self, data):
        '''
        Dump the config dict to the conf file
        '''
        self.conf.write(yaml.dump(data, default_flow_style=False))
        self.conf.flush()

    def test_runner_returns_disabled(self):
        '''
        Test with runner_returns enabled
        '''
        self.write_conf({'runner_returns': False})
        ret = self.run_run_plus(
            'test.arg',
            'foo',
            bar='hello world!',
            __reload_config=True)

        jid = ret.get('jid')
        if jid is None:
            raise Exception('jid missing from run_run_plus output')

        serialized_return = os.path.join(
            salt.utils.jid.jid_dir(jid, self.job_dir, self.hash_type),
            'master',
            'return.p',
        )
        self.assertFalse(os.path.isfile(serialized_return))

    def test_runner_returns_enabled(self):
        '''
        Test with runner_returns enabled
        '''
        self.write_conf({'runner_returns': True})
        ret = self.run_run_plus(
            'test.arg',
            'foo',
            bar='hello world!',
            __reload_config=True)

        jid = ret.get('jid')
        if jid is None:
            raise Exception('jid missing from run_run_plus output')

        serialized_return = os.path.join(
            salt.utils.jid.jid_dir(jid, self.job_dir, self.hash_type),
            'master',
            'return.p',
        )
        serial = salt.payload.Serial(self.master_opts)
        with salt.utils.files.fopen(serialized_return, 'rb') as fp_:
            deserialized = serial.loads(fp_.read())

        self.clean_return(deserialized['return'])

        # Now we have something sane we can reliably compare in an assert.
        self.assertEqual(
            deserialized,
<<<<<<< HEAD
            {'return': {'fun': 'runner.test.arg',
                        'fun_args': ['foo', {'bar': 'hello world!'}],
                        'jid': jid,
                        'return': {'args': ['foo'], 'kwargs': {'bar': 'hello world!'}},
                        'success': True,
                        'user': RUNTIME_VARS.RUNNING_TESTS_USER}}
=======
            {'fun': 'runner.test.arg',
             'fun_args': ['foo', {'bar': 'hello world!'}],
             'jid': jid,
             'return': {'args': ['foo'], 'kwargs': {'bar': 'hello world!'}},
             'success': True,
             'user': RUNTIME_VARS.RUNNING_TESTS_USER if 'SUDO_USER' not in os.environ else 'root'}
>>>>>>> b49ee979
        )<|MERGE_RESOLUTION|>--- conflicted
+++ resolved
@@ -127,19 +127,10 @@
         # Now we have something sane we can reliably compare in an assert.
         self.assertEqual(
             deserialized,
-<<<<<<< HEAD
             {'return': {'fun': 'runner.test.arg',
                         'fun_args': ['foo', {'bar': 'hello world!'}],
                         'jid': jid,
                         'return': {'args': ['foo'], 'kwargs': {'bar': 'hello world!'}},
                         'success': True,
-                        'user': RUNTIME_VARS.RUNNING_TESTS_USER}}
-=======
-            {'fun': 'runner.test.arg',
-             'fun_args': ['foo', {'bar': 'hello world!'}],
-             'jid': jid,
-             'return': {'args': ['foo'], 'kwargs': {'bar': 'hello world!'}},
-             'success': True,
-             'user': RUNTIME_VARS.RUNNING_TESTS_USER if 'SUDO_USER' not in os.environ else 'root'}
->>>>>>> b49ee979
+                        'user': RUNTIME_VARS.RUNNING_TESTS_USER if 'SUDO_USER' not in os.environ else 'root'}}
         )