# -*- coding: utf-8 -*-

# Import Python libs
from __future__ import absolute_import
import os
import textwrap

# Import Salt Testing libs
import tests.integration as integration

# Import Salt libs
import salt.utils


class PyDSLRendererIncludeTestCase(integration.ModuleCase):

    def test_rendering_includes(self):
        '''
        This test is currently hard-coded to /tmp to work-around a seeming
        inability to load custom modules inside the pydsl renderers. This
        is a FIXME.
        '''
<<<<<<< HEAD
        self.run_function('state.sls', ['pydsl.aaa'])

        expected = textwrap.dedent('''\
            X1
            X2
            X3
            Y1 extended
            Y2 extended
            Y3
            hello red 1
            hello green 2
            hello blue 3
            ''')

        # Windows adds `linefeed` in addition to `newline`. There's also an
        # unexplainable space before the `linefeed`...
        if salt.utils.is_windows():
            expected = 'X1 \r\n' \
                       'X2 \r\n' \
                       'X3 \r\n' \
                       'Y1 extended \r\n' \
                       'Y2 extended \r\n' \
                       'Y3 \r\n' \
                       'hello red 1 \r\n' \
                       'hello green 2 \r\n' \
                       'hello blue 3 \r\n'

        with salt.utils.fopen('/tmp/output', 'r') as f:
            ret = f.read()

        os.remove('/tmp/output')

        self.assertEqual(sorted(ret), sorted(expected))


if __name__ == '__main__':
    from integration import run_tests
    tests = [PyDSLRendererIncludeTestCase]
    run_tests(*tests, needs_daemon=True)
=======
        try:
            self.run_function('state.sls', ['pydsl.aaa'])

            expected = textwrap.dedent('''\
                X1
                X2
                X3
                Y1 extended
                Y2 extended
                Y3
                hello red 1
                hello green 2
                hello blue 3
                ''')

            with salt.utils.fopen('/tmp/output', 'r') as f:
                self.assertEqual(sorted(f.read()), sorted(expected))

        finally:
            os.remove('/tmp/output')
>>>>>>> 21738a4c
<|MERGE_RESOLUTION|>--- conflicted
+++ resolved
@@ -20,7 +20,6 @@
         inability to load custom modules inside the pydsl renderers. This
         is a FIXME.
         '''
-<<<<<<< HEAD
         self.run_function('state.sls', ['pydsl.aaa'])
 
         expected = textwrap.dedent('''\
@@ -53,32 +52,4 @@
 
         os.remove('/tmp/output')
 
-        self.assertEqual(sorted(ret), sorted(expected))
-
-
-if __name__ == '__main__':
-    from integration import run_tests
-    tests = [PyDSLRendererIncludeTestCase]
-    run_tests(*tests, needs_daemon=True)
-=======
-        try:
-            self.run_function('state.sls', ['pydsl.aaa'])
-
-            expected = textwrap.dedent('''\
-                X1
-                X2
-                X3
-                Y1 extended
-                Y2 extended
-                Y3
-                hello red 1
-                hello green 2
-                hello blue 3
-                ''')
-
-            with salt.utils.fopen('/tmp/output', 'r') as f:
-                self.assertEqual(sorted(f.read()), sorted(expected))
-
-        finally:
-            os.remove('/tmp/output')
->>>>>>> 21738a4c
+        self.assertEqual(sorted(ret), sorted(expected))